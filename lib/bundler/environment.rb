require 'erb'

module Bundler
  class Environment
    attr_reader :root

    def initialize(root, definition)
      @root = root
      @definition = definition
    end

<<<<<<< HEAD
    def setup(*groups)
      # Has to happen first
      cripple_rubygems

      # Activate the specs
      specs_for(*groups).each do |spec|
        Gem.loaded_specs[spec.name] = spec
        $LOAD_PATH.unshift(*spec.load_paths)
      end
      self
    end

    def require(*groups)
      groups = [:default] if groups.empty?
      autorequires = autorequires_for_groups(*groups)
      groups.each do |group|
        (autorequires[group] || []).each do |path|
          Kernel.require(path)
        end
      end
    end

    def dependencies
      @definition.actual_dependencies
    end

    def lock
      Bundler.ui.info("The bundle is already locked, relocking.") if locked?
      FileUtils.mkdir_p("#{root}/.bundle")
      write_yml_lock
      write_rb_lock
      Bundler.ui.info("The bundle is now locked. Use `bundle show` to list the gems in the environment.")
    end

    def unlock
      unless locked?
        Bundler.ui.info("The bundle is not currently locked.")
        return
      end

      FileUtils.rm_f("#{root}/.bundle/environment.rb")
      FileUtils.rm_f("#{root}/Gemfile.lock")
      Bundler.ui.info("The bundle is now unlocked. The dependencies may be changed.")
    end

    def locked?
      File.exist?("#{root}/Gemfile.lock")
    end

    def specs_for(*groups)
      if groups.empty?
        specs
      else
        deps = dependencies.select { |d| groups.include?(d.group) }
        Resolver.resolve(deps, index)
      end
    end

    def specs
      @specs ||= begin
        source_requirements = {}
        dependencies.each do |dep|
          next unless dep.source && dep.source.respond_to?(:local_specs)
          source_requirements[dep.name] = dep.source.local_specs
        end

        Resolver.resolve(@definition.actual_dependencies, index, source_requirements)
      end
    end

    alias gems specs

    def index
      @definition.local_index
    end

    def pack
      pack_path = "#{root}/vendor/cache/"
      FileUtils.mkdir_p(pack_path)

      Bundler.ui.info "Copying .gem files into vendor/cache"
      specs.each do |spec|
        next unless spec.source.is_a?(Source::SystemGems) || spec.source.is_a?(Source::Rubygems)
        possibilities = Gem.path.map { |p| "#{p}/cache/#{spec.full_name}.gem" }
        cached_path = possibilities.find { |p| File.exist? p }
        Bundler.ui.info "  * #{File.basename(cached_path)}"
        next if File.expand_path(File.dirname(cached_path)) == File.expand_path(pack_path)
        FileUtils.cp(cached_path, pack_path)
      end
    end

=======
>>>>>>> c4069f37
  private

    def group_specs(specs)
      dependencies.each do |d|
        spec = specs.find { |s| s.name == d.name }
        group_spec(specs, spec, d.groups)
      end
      specs
    end

    def group_spec(specs, spec, groups)
      spec.groups.concat(groups)
      spec.groups.uniq!
      spec.dependencies.select { |d| d.type != :development }.each do |d|
        spec = specs.find { |s| s.name == d.name }
        group_spec(specs, spec, groups)
      end
    end
<<<<<<< HEAD

    def details
      details = {}
      details["sources"] = sources.map { |s| { s.class.name.split("::").last => s.options} }

      details["specs"] = specs.map do |s|
        options = {"version" => s.version.to_s}
        options["source"] = sources.index(s.source) if sources.include?(s.source)
        { s.name => options }
      end

      details["dependencies"] = @definition.dependencies.map { |d| {d.name => d.version_requirements.to_s} }
      details
    end

    def autorequires_for_groups(*groups)
      autorequires = Hash.new { |h,k| h[k] = [] }
      @definition.dependencies.each do |dep|
        autorequires[dep.group].concat dep.autorequire
      end

      if groups.empty?
        autorequires
      else
        groups.inject({}) { |h,g| h[g] = autorequires[g]; h }
      end
    end
=======
>>>>>>> c4069f37
  end
end<|MERGE_RESOLUTION|>--- conflicted
+++ resolved
@@ -9,100 +9,6 @@
       @definition = definition
     end
 
-<<<<<<< HEAD
-    def setup(*groups)
-      # Has to happen first
-      cripple_rubygems
-
-      # Activate the specs
-      specs_for(*groups).each do |spec|
-        Gem.loaded_specs[spec.name] = spec
-        $LOAD_PATH.unshift(*spec.load_paths)
-      end
-      self
-    end
-
-    def require(*groups)
-      groups = [:default] if groups.empty?
-      autorequires = autorequires_for_groups(*groups)
-      groups.each do |group|
-        (autorequires[group] || []).each do |path|
-          Kernel.require(path)
-        end
-      end
-    end
-
-    def dependencies
-      @definition.actual_dependencies
-    end
-
-    def lock
-      Bundler.ui.info("The bundle is already locked, relocking.") if locked?
-      FileUtils.mkdir_p("#{root}/.bundle")
-      write_yml_lock
-      write_rb_lock
-      Bundler.ui.info("The bundle is now locked. Use `bundle show` to list the gems in the environment.")
-    end
-
-    def unlock
-      unless locked?
-        Bundler.ui.info("The bundle is not currently locked.")
-        return
-      end
-
-      FileUtils.rm_f("#{root}/.bundle/environment.rb")
-      FileUtils.rm_f("#{root}/Gemfile.lock")
-      Bundler.ui.info("The bundle is now unlocked. The dependencies may be changed.")
-    end
-
-    def locked?
-      File.exist?("#{root}/Gemfile.lock")
-    end
-
-    def specs_for(*groups)
-      if groups.empty?
-        specs
-      else
-        deps = dependencies.select { |d| groups.include?(d.group) }
-        Resolver.resolve(deps, index)
-      end
-    end
-
-    def specs
-      @specs ||= begin
-        source_requirements = {}
-        dependencies.each do |dep|
-          next unless dep.source && dep.source.respond_to?(:local_specs)
-          source_requirements[dep.name] = dep.source.local_specs
-        end
-
-        Resolver.resolve(@definition.actual_dependencies, index, source_requirements)
-      end
-    end
-
-    alias gems specs
-
-    def index
-      @definition.local_index
-    end
-
-    def pack
-      pack_path = "#{root}/vendor/cache/"
-      FileUtils.mkdir_p(pack_path)
-
-      Bundler.ui.info "Copying .gem files into vendor/cache"
-      specs.each do |spec|
-        next unless spec.source.is_a?(Source::SystemGems) || spec.source.is_a?(Source::Rubygems)
-        possibilities = Gem.path.map { |p| "#{p}/cache/#{spec.full_name}.gem" }
-        cached_path = possibilities.find { |p| File.exist? p }
-        Bundler.ui.info "  * #{File.basename(cached_path)}"
-        next if File.expand_path(File.dirname(cached_path)) == File.expand_path(pack_path)
-        FileUtils.cp(cached_path, pack_path)
-      end
-    end
-
-=======
->>>>>>> c4069f37
   private
 
     def group_specs(specs)
@@ -121,35 +27,5 @@
         group_spec(specs, spec, groups)
       end
     end
-<<<<<<< HEAD
-
-    def details
-      details = {}
-      details["sources"] = sources.map { |s| { s.class.name.split("::").last => s.options} }
-
-      details["specs"] = specs.map do |s|
-        options = {"version" => s.version.to_s}
-        options["source"] = sources.index(s.source) if sources.include?(s.source)
-        { s.name => options }
-      end
-
-      details["dependencies"] = @definition.dependencies.map { |d| {d.name => d.version_requirements.to_s} }
-      details
-    end
-
-    def autorequires_for_groups(*groups)
-      autorequires = Hash.new { |h,k| h[k] = [] }
-      @definition.dependencies.each do |dep|
-        autorequires[dep.group].concat dep.autorequire
-      end
-
-      if groups.empty?
-        autorequires
-      else
-        groups.inject({}) { |h,g| h[g] = autorequires[g]; h }
-      end
-    end
-=======
->>>>>>> c4069f37
   end
 end