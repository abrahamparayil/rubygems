--- conflicted
+++ resolved
@@ -206,11 +206,7 @@
       gem_class = (class << Gem ; self ; end)
       gem_class.send(:remove_method, :bin_path)
       gem_class.send(:define_method, :bin_path) do |name, *args|
-<<<<<<< HEAD
         exec_name = args.first
-=======
-        exec_name, = args
->>>>>>> 67cfb2f7
 
         if exec_name == 'bundle'
           return ENV['BUNDLE_BIN_PATH']
