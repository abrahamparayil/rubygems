--- conflicted
+++ resolved
@@ -193,15 +193,6 @@
           Dir["#{path}/#{@glob}"].each do |file|
             file = Pathname.new(file)
             # Eval the gemspec from its parent directory
-<<<<<<< HEAD
-            begin
-              spec = Dir.chdir(file.dirname) do
-                eval(File.read(file.basename), binding, file.expand_path.to_s)
-              end
-            rescue LoadError
-              raise GemspecError, "There was a LoadError while evaluating #{file.basename}.\n" +
-                "Does it try to require a relative path? That doesn't work in Ruby 1.9."
-=======
             spec = Dir.chdir(file.dirname) do
               begin
                 Gem::Specification.from_yaml(file.basename)
@@ -214,7 +205,6 @@
                     "Does it try to require a relative path? That doesn't work in Ruby 1.9."
                 end
               end
->>>>>>> 41c9dc68
             end
 
             if spec
