--- conflicted
+++ resolved
@@ -4,23 +4,6 @@
 rescue LoadError
 end if defined?(gem)
 
-<<<<<<< HEAD
-# Psych from stdlib, but only if Syck isn't loaded
-begin
-  require 'psych'
-rescue LoadError
-end unless defined?(Syck)
-
-# Psych might NOT EXIST AT ALL, so fall back on yaml
-require 'yaml' unless defined?(YAML)
-
-module Bundler
-  # now we need a unified Yaml syntax error
-  if defined?(Psych::SyntaxError) # Psych
-    YamlSyntaxError = Psych::SyntaxError
-  else # Syck just raises an ArgmuentError
-    YamlSyntaxError = ArgumentError
-=======
 # Psych could just be in the stdlib
 # but it's too late if Syck is already loaded
 begin
@@ -30,16 +13,14 @@
 end
 
 # At least load the YAML stdlib, whatever that may be
-require 'yaml'
+require 'yaml' unless defined?(YAML)
 
 module Bundler
   # On encountering invalid YAML,
   # Psych raises Psych::SyntaxError
-  # Syck raises ArgumentError
   if defined?(::Psych::SyntaxError)
     YamlSyntaxError = ::Psych::SyntaxError
-  else
+  else # Syck raises ArgumentError
     YamlSyntaxError = ::ArgumentError
->>>>>>> 8d6f35a3
   end
 end