--- conflicted
+++ resolved
@@ -1,4 +1,3 @@
-<<<<<<< HEAD
 ## 1.1.pre.6 (Aug 6, 2011)
 
 Bugfixes:
@@ -85,10 +84,7 @@
   - Removed bundle install --production
   - Removed bundle install --disable-shared-gems
 
-## 1.0.16 (Aug 6, 2011)
-=======
 ## 1.0.16 (Aug 8, 2011)
->>>>>>> f08f9a9a
 
 Features:
 
