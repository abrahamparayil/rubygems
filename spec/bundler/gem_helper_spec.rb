require "spec_helper"
require 'rake'
require 'bundler/gem_helper'

describe "Bundler::GemHelper tasks" do
  context "determining gemspec" do
    it "interpolates the name when there is only one gemspec" do
      bundle 'gem test'
      app = bundled_app("test")
      helper = Bundler::GemHelper.new(app.to_s)
      expect(helper.gemspec.name).to eq('test')
    end

    it "interpolates the name for a hidden gemspec" do
      bundle 'gem test'
      app = bundled_app("test")
      FileUtils.mv app.join('test.gemspec'), app.join('.gemspec')
      helper = Bundler::GemHelper.new(app.to_s)
      expect(helper.gemspec.name).to eq('test')
    end

    it "should fail when there is no gemspec" do
      bundle 'gem test'
      app = bundled_app("test")
      FileUtils.rm(File.join(app.to_s, 'test.gemspec'))
      expect { Bundler::GemHelper.new(app.to_s) }.to raise_error(/Unable to determine name/)
    end

    it "should fail when there are two gemspecs and the name isn't specified" do
      bundle 'gem test'
      app = bundled_app("test")
      File.open(File.join(app.to_s, 'test2.gemspec'), 'w') {|f| f << ''}
      expect { Bundler::GemHelper.new(app.to_s) }.to raise_error(/Unable to determine name/)
    end

    it "handles namespaces and converting to CamelCase" do
      bundle 'gem test-foo_bar'
      lib = bundled_app('test-foo_bar').join('lib/test/foo_bar.rb').read
      expect(lib).to include("module Test")
      expect(lib).to include("module FooBar")
    end
  end

  context "gem management" do
    def mock_confirm_message(message)
      Bundler.ui.should_receive(:confirm).with(message)
    end

    def mock_build_message
      mock_confirm_message "test 0.0.1 built to pkg/test-0.0.1.gem."
    end

    before(:each) do
      bundle 'gem test'
      @app = bundled_app("test")
      @gemspec = File.read("#{@app.to_s}/test.gemspec")
      File.open("#{@app.to_s}/test.gemspec", 'w'){|f| f << @gemspec.gsub('TODO: ', '') }
      @helper = Bundler::GemHelper.new(@app.to_s)
    end

    it "uses a shell UI for output" do
      expect(Bundler.ui).to be_a(Bundler::UI::Shell)
    end

    describe 'install_tasks' do
      before(:each) do
        @saved, Rake.application = Rake.application, Rake::Application.new
      end

      after(:each) do
        Rake.application = @saved
      end

      it "defines Rake tasks" do
        names = %w[build install release]

        names.each { |name|
          expect { Rake.application[name] }.to raise_error(/Don't know how to build task/)
        }

        @helper.install

        names.each { |name|
          expect { Rake.application[name] }.not_to raise_error
          expect(Rake.application[name]).to be_instance_of Rake::Task
        }
      end

      it "provides a way to access the gemspec object" do
        @helper.install
        expect(Bundler::GemHelper.gemspec.name).to eq('test')
      end
    end

    describe 'build' do
      it "builds" do
        mock_build_message
        @helper.build_gem
        expect(bundled_app('test/pkg/test-0.0.1.gem')).to exist
      end

      it "raises an appropriate error when the build fails" do
        # break the gemspec by adding back the TODOs...
        File.open("#{@app.to_s}/test.gemspec", 'w'){|f| f << @gemspec }
        expect { @helper.build_gem }.to raise_error(/TODO/)
      end
    end

    describe 'install' do
      it "installs" do
        mock_build_message
        mock_confirm_message "test (0.0.1) installed."
        @helper.install_gem
        expect(bundled_app('test/pkg/test-0.0.1.gem')).to exist
        expect(%x{gem list}).to include("test (0.0.1)")
      end

      it "raises an appropriate error when the install fails" do
        @helper.should_receive(:build_gem) do
          # write an invalid gem file, so we can simulate install failure...
          FileUtils.mkdir_p(File.join(@app.to_s, 'pkg'))
          path = "#{@app.to_s}/pkg/test-0.0.1.gem"
          File.open(path, 'w'){|f| f << "not actually a gem"}
          path
        end
        expect { @helper.install_gem }.to raise_error
      end
    end

    describe 'release' do
      before do
        Dir.chdir(@app) do
          `git init`
          `git config user.email "you@example.com"`
          `git config user.name "name"`
        end
      end

      it "shouldn't push if there are unstaged files" do
        expect { @helper.release_gem }.to raise_error(/files that need to be committed/)
      end

      it "shouldn't push if there are uncommitted files" do
        %x{cd test; git add .}
        expect { @helper.release_gem }.to raise_error(/files that need to be committed/)
      end

      it 'raises an appropriate error if there is no git remote' do
        Bundler.ui.stub(:confirm => nil, :error => nil) # silence messages

        Dir.chdir(gem_repo1) { `git init --bare` }
        Dir.chdir(@app) { `git commit -a -m "initial commit"` }

        expect { @helper.release_gem }.to raise_error
      end

      it "releases" do
        mock_build_message
        mock_confirm_message(/Tagged v0.0.1/)
        mock_confirm_message("Pushed git commits and tags.")

        @helper.should_receive(:rubygem_push).with(bundled_app('test/pkg/test-0.0.1.gem').to_s)

        Dir.chdir(gem_repo1) { `git init --bare` }
        Dir.chdir(@app) do
          `git remote add origin file://#{gem_repo1}`
          `git commit -a -m "initial commit"`
          sys_exec("git push origin master", true)
          `git commit -a -m "another commit"`
        end
        @helper.release_gem
      end

      it "releases even if tag already exists" do
        mock_build_message
        mock_confirm_message("Tag v0.0.1 has already been created.")

        @helper.should_receive(:rubygem_push).with(bundled_app('test/pkg/test-0.0.1.gem').to_s)

<<<<<<< HEAD
        Dir.chdir(gem_repo1) { `git init --bare` }
        Dir.chdir(@app) do
         `git commit -a -m "another commit"`
         `git tag -a -m \"Version 0.0.1\" v0.0.1`
        end
=======
        Dir.chdir(gem_repo1) {
          `git init --bare`
        }
        Dir.chdir(@app) {
          `git init`
          `git config user.email "you@example.com"`
          `git config user.name "name"`
          `git commit -a -m "another commit"`
          `git tag -a -m \"Version 0.0.1\" v0.0.1`
        }
>>>>>>> f7dee431
        @helper.release_gem
      end

    end
  end
end<|MERGE_RESOLUTION|>--- conflicted
+++ resolved
@@ -177,13 +177,6 @@
 
         @helper.should_receive(:rubygem_push).with(bundled_app('test/pkg/test-0.0.1.gem').to_s)
 
-<<<<<<< HEAD
-        Dir.chdir(gem_repo1) { `git init --bare` }
-        Dir.chdir(@app) do
-         `git commit -a -m "another commit"`
-         `git tag -a -m \"Version 0.0.1\" v0.0.1`
-        end
-=======
         Dir.chdir(gem_repo1) {
           `git init --bare`
         }
@@ -194,7 +187,6 @@
           `git commit -a -m "another commit"`
           `git tag -a -m \"Version 0.0.1\" v0.0.1`
         }
->>>>>>> f7dee431
         @helper.release_gem
       end
 
