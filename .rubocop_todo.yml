# This configuration was generated by `rubocop --auto-gen-config`
# on 2015-07-15 20:39:25 -0700 using RuboCop version 0.32.1.
# The point is for the user to remove these configuration records
# one by one as the offenses are removed from the code base.
# Note that changes in the inspected code, or installation of new
# versions of RuboCop, may require this file to be generated again.

# Offense count: 4
Lint/Eval:
  Enabled: false

# Offense count: 5
Lint/HandleExceptions:
  Enabled: false

# Offense count: 1
Lint/NestedMethodDefinition:
  Enabled: false

# Offense count: 1
Lint/NonLocalExitFromIterator:
  Enabled: false

# Offense count: 6
Lint/RescueException:
  Enabled: false

# Offense count: 6
# Cop supports --auto-correct.
Lint/StringConversionInInterpolation:
  Enabled: false

# Offense count: 2
Lint/UnreachableCode:
  Enabled: false

# Offense count: 15
# Cop supports --auto-correct.
Lint/UnusedBlockArgument:
  Enabled: false

# Offense count: 38
# Cop supports --auto-correct.
Lint/UnusedMethodArgument:
  Enabled: false

# Offense count: 7
Lint/UselessAssignment:
  Enabled: false

# Offense count: 959
# Configuration parameters: AllowURI, URISchemes.
Metrics/LineLength:
  Max: 207

# Offense count: 4
# Configuration parameters: CountComments.
Metrics/ModuleLength:
  Max: 363

# Offense count: 2
# Configuration parameters: CountKeywordArgs.
Metrics/ParameterLists:
  Max: 6

# Offense count: 49
Metrics/PerceivedComplexity:
  Max: 54

# Offense count: 2
# Cop supports --auto-correct.
Performance/ReverseEach:
  Enabled: false

# Offense count: 38
# Cop supports --auto-correct.
# Configuration parameters: EnforcedStyle, SupportedStyles.
Style/AccessModifierIndentation:
  Enabled: false

# Offense count: 1
Style/AccessorMethodName:
  Enabled: false

# Offense count: 18
# Cop supports --auto-correct.
Style/Alias:
  Enabled: false

# Offense count: 3
# Cop supports --auto-correct.
Style/AlignArray:
  Enabled: false

# Offense count: 12
# Cop supports --auto-correct.
# Configuration parameters: EnforcedHashRocketStyle, EnforcedColonStyle, EnforcedLastArgumentHashStyle, SupportedLastArgumentHashStyles.
Style/AlignHash:
  Enabled: false

# Offense count: 12
# Cop supports --auto-correct.
# Configuration parameters: EnforcedStyle, SupportedStyles.
Style/AlignParameters:
  Enabled: false

# Offense count: 16
# Cop supports --auto-correct.
# Configuration parameters: EnforcedStyle, SupportedStyles.
Style/AndOr:
  Enabled: false

# Offense count: 22
# Cop supports --auto-correct.
# Configuration parameters: EnforcedStyle, SupportedStyles, ProceduralMethods, FunctionalMethods, IgnoredMethods.
Style/BlockDelimiters:
  Enabled: false

# Offense count: 1
# Cop supports --auto-correct.
Style/BlockEndNewline:
  Enabled: false

# Offense count: 3
# Cop supports --auto-correct.
# Configuration parameters: EnforcedStyle, SupportedStyles.
Style/BracesAroundHashParameters:
  Enabled: false

# Offense count: 3
Style/CaseEquality:
  Enabled: false

# Offense count: 4
# Cop supports --auto-correct.
# Configuration parameters: IndentWhenRelativeTo, SupportedStyles, IndentOneStep.
Style/CaseIndentation:
  Enabled: false

# Offense count: 22
# Configuration parameters: EnforcedStyle, SupportedStyles.
Style/ClassAndModuleChildren:
  Enabled: false

# Offense count: 1
# Cop supports --auto-correct.
# Configuration parameters: EnforcedStyle, SupportedStyles.
Style/ClassCheck:
  Enabled: false

# Offense count: 3
# Cop supports --auto-correct.
Style/ClosingParenthesisIndentation:
  Enabled: false

# Offense count: 1
# Cop supports --auto-correct.
Style/ColonMethodCall:
  Enabled: false

# Offense count: 2
# Cop supports --auto-correct.
# Configuration parameters: EnforcedStyle, SupportedStyles, AllowInnerBackticks.
Style/CommandLiteral:
  Enabled: false

# Offense count: 1
# Cop supports --auto-correct.
# Configuration parameters: Keywords.
Style/CommentAnnotation:
  Enabled: false

# Offense count: 3
# Cop supports --auto-correct.
Style/DeprecatedHashMethods:
  Enabled: false

# Offense count: 153
Style/Documentation:
  Enabled: false

# Offense count: 1
# Cop supports --auto-correct.
# Configuration parameters: EnforcedStyle, SupportedStyles.
Style/EmptyElse:
  Enabled: false

# Offense count: 1
# Cop supports --auto-correct.
Style/EmptyLinesAroundMethodBody:
  Enabled: false

# Offense count: 9
# Cop supports --auto-correct.
# Configuration parameters: EnforcedStyle, SupportedStyles.
Style/EmptyLinesAroundModuleBody:
  Enabled: false

# Offense count: 2
# Cop supports --auto-correct.
Style/EmptyLiteral:
  Enabled: false

# Offense count: 1
# Configuration parameters: Exclude.
Style/FileName:
  Enabled: false

# Offense count: 3
# Configuration parameters: EnforcedStyle, SupportedStyles.
Style/For:
  Enabled: false

# Offense count: 4
# Configuration parameters: AllowedVariables.
Style/GlobalVars:
  Enabled: false

# Offense count: 29
# Configuration parameters: MinBodyLength.
Style/GuardClause:
  Enabled: false

# Offense count: 20
# Cop supports --auto-correct.
# Configuration parameters: MaxLineLength.
Style/IfUnlessModifier:
  Enabled: false

# Offense count: 3
# Cop supports --auto-correct.
Style/IndentArray:
  Enabled: false

# Offense count: 1
# Cop supports --auto-correct.
# Configuration parameters: EnforcedStyle, SupportedStyles.
Style/IndentationConsistency:
  Enabled: false

# Offense count: 5
# Cop supports --auto-correct.
# Configuration parameters: Width.
Style/IndentationWidth:
  Enabled: false

# Offense count: 2
# Cop supports --auto-correct.
Style/InfiniteLoop:
  Enabled: false

# Offense count: 4
# Cop supports --auto-correct.
Style/LeadingCommentSpace:
  Enabled: false

# Offense count: 4
# Cop supports --auto-correct.
Style/LineEndConcatenation:
  Enabled: false

# Offense count: 1
# Cop supports --auto-correct.
Style/MethodCallParentheses:
  Enabled: false

# Offense count: 3
# Cop supports --auto-correct.
# Configuration parameters: EnforcedStyle, SupportedStyles.
Style/MethodDefParentheses:
  Enabled: false

# Offense count: 2
Style/ModuleFunction:
  Enabled: false

# Offense count: 1
Style/MultilineBlockChain:
  Enabled: false

# Offense count: 3
# Cop supports --auto-correct.
Style/MultilineBlockLayout:
  Enabled: false

# Offense count: 2
# Cop supports --auto-correct.
Style/MultilineIfThen:
  Enabled: false

# Offense count: 13
# Cop supports --auto-correct.
# Configuration parameters: EnforcedStyle, SupportedStyles.
Style/MultilineOperationIndentation:
  Enabled: false

# Offense count: 4
Style/MultilineTernaryOperator:
  Enabled: false

# Offense count: 5
# Cop supports --auto-correct.
Style/NegatedIf:
  Enabled: false

# Offense count: 1
Style/NestedTernaryOperator:
  Enabled: false

# Offense count: 10
# Configuration parameters: EnforcedStyle, MinBodyLength, SupportedStyles.
Style/Next:
  Enabled: false

# Offense count: 1
# Cop supports --auto-correct.
Style/Not:
  Enabled: false

# Offense count: 3
# Cop supports --auto-correct.
Style/NumericLiterals:
  MinDigits: 8

# Offense count: 1
Style/OneLineConditional:
  Enabled: false

# Offense count: 5
Style/OpMethod:
  Enabled: false

# Offense count: 22
# Cop supports --auto-correct.
Style/ParallelAssignment:
  Enabled: false

# Offense count: 3
# Cop supports --auto-correct.
# Configuration parameters: AllowSafeAssignment.
Style/ParenthesesAroundCondition:
  Enabled: false

# Offense count: 63
# Cop supports --auto-correct.
# Configuration parameters: PreferredDelimiters.
Style/PercentLiteralDelimiters:
  Enabled: false

# Offense count: 22
# Cop supports --auto-correct.
Style/PerlBackrefs:
  Enabled: false

# Offense count: 8
# Configuration parameters: NamePrefix, NamePrefixBlacklist.
Style/PredicateName:
  Enabled: false

# Offense count: 3
# Cop supports --auto-correct.
Style/Proc:
  Enabled: false

# Offense count: 8
# Configuration parameters: EnforcedStyle, SupportedStyles.
Style/RaiseArgs:
  Enabled: false

# Offense count: 1
# Cop supports --auto-correct.
Style/RedundantBegin:
  Enabled: false

# Offense count: 3
# Cop supports --auto-correct.
# Configuration parameters: AllowMultipleReturnValues.
Style/RedundantReturn:
  Enabled: false

# Offense count: 7
# Cop supports --auto-correct.
Style/RedundantSelf:
  Enabled: false

# Offense count: 24
# Cop supports --auto-correct.
# Configuration parameters: EnforcedStyle, SupportedStyles, AllowInnerSlashes.
Style/RegexpLiteral:
  Enabled: false

# Offense count: 3
Style/RescueModifier:
  Enabled: false

# Offense count: 3
# Cop supports --auto-correct.
Style/SelfAssignment:
  Enabled: false

# Offense count: 2
# Cop supports --auto-correct.
# Configuration parameters: AllowAsExpressionSeparator.
Style/Semicolon:
  Enabled: false

# Offense count: 2
# Cop supports --auto-correct.
# Configuration parameters: EnforcedStyle, SupportedStyles.
Style/SignalException:
  Enabled: false

# Offense count: 2
# Configuration parameters: Methods.
Style/SingleLineBlockParams:
  Enabled: false

# Offense count: 1
# Cop supports --auto-correct.
# Configuration parameters: AllowIfMethodIsEmpty.
Style/SingleLineMethods:
  Enabled: false

# Offense count: 10
# Cop supports --auto-correct.
Style/SingleSpaceBeforeFirstArg:
  Enabled: false

# Offense count: 18
# Cop supports --auto-correct.
Style/SpaceAfterComma:
  Enabled: false

# Offense count: 7
# Cop supports --auto-correct.
# Configuration parameters: EnforcedStyle, SupportedStyles.
Style/SpaceAroundEqualsInParameterDefault:
  Enabled: false

# Offense count: 55
# Cop supports --auto-correct.
# Configuration parameters: MultiSpaceAllowedForOperators.
Style/SpaceAroundOperators:
  Enabled: false

# Offense count: 76
# Cop supports --auto-correct.
# Configuration parameters: EnforcedStyle, SupportedStyles.
Style/SpaceBeforeBlockBraces:
  Enabled: false

<<<<<<< HEAD
# Offense count: 4
# Cop supports --auto-correct.
Style/SpaceBeforeComma:
=======
# Offense count: 23
# Cop supports --auto-correct.
Style/SpaceBeforeSemicolon:
>>>>>>> b89a24ae
  Enabled: false

# Offense count: 117
# Cop supports --auto-correct.
# Configuration parameters: EnforcedStyle, SupportedStyles, EnforcedStyleForEmptyBraces, SpaceBeforeBlockParameters.
Style/SpaceInsideBlockBraces:
  Enabled: false

# Offense count: 4
# Cop supports --auto-correct.
Style/SpaceInsideStringInterpolation:
  Enabled: false

# Offense count: 1
# Cop supports --auto-correct.
Style/TrailingUnderscoreVariable:
  Enabled: false

# Offense count: 2
# Cop supports --auto-correct.
Style/UnneededPercentQ:
  Enabled: false

# Offense count: 1
# Cop supports --auto-correct.
Style/WhileUntilDo:
  Enabled: false

# Offense count: 1
# Cop supports --auto-correct.
# Configuration parameters: MaxLineLength.
Style/WhileUntilModifier:
  Enabled: false

# Offense count: 9
# Cop supports --auto-correct.
# Configuration parameters: WordRegex.
Style/WordArray:
  MinSize: 3<|MERGE_RESOLUTION|>--- conflicted
+++ resolved
@@ -449,17 +449,6 @@
 Style/SpaceBeforeBlockBraces:
   Enabled: false
 
-<<<<<<< HEAD
-# Offense count: 4
-# Cop supports --auto-correct.
-Style/SpaceBeforeComma:
-=======
-# Offense count: 23
-# Cop supports --auto-correct.
-Style/SpaceBeforeSemicolon:
->>>>>>> b89a24ae
-  Enabled: false
-
 # Offense count: 117
 # Cop supports --auto-correct.
 # Configuration parameters: EnforcedStyle, SupportedStyles, EnforcedStyleForEmptyBraces, SpaceBeforeBlockParameters.
