require "thor"
require "fileutils"

class Thor
  def self.package_task(spec)
    desc "package", "package up the gem"
    define_method :package do
      FileUtils.mkdir_p(File.join(Dir.pwd, "pkg"))
      Gem::Builder.new(spec).build
      FileUtils.mv(spec.file_name, File.join(Dir.pwd, "pkg", spec.file_name))
    end
  end
  
  def self.install_task(spec)
    package_task spec

<<<<<<< HEAD
    null_file = RUBY_PLATFORM =~ /w(in)?32$/ ? "NUL" : "/dev/null"
    
    desc "install", "install the gem"
    define_method :install do
      old_stderr, $stderr = $stderr.dup, File.open(null_file, "w")
=======
    null, sudo, gem = RUBY_PLATFORM =~ /w(in)?32$/ ? ['NUL', '', 'gem.bat'] :
                                                     ['/dev/null', 'sudo', 'gem']
    
    desc "install", "install the gem"
    define_method :install do
      old_stderr, $stderr = $stderr.dup, File.open(null, "w")
>>>>>>> c24e1b95
      package
      $stderr = old_stderr
      system %{#{sudo} #{gem} install pkg/#{spec.name}-#{spec.version} --no-rdoc --no-ri --no-update-sources}
    end
  end
  
  def self.spec_task(file_list, opts = {})
    name = opts.delete(:name) || "spec"
    rcov_dir = opts.delete(:rcov_dir) || "coverage"
    file_list = file_list.map {|f| %["#{f}"]}.join(" ")
    verbose = opts.delete(:verbose)
    opts = {:format => "specdoc", :color => true}.merge(opts)
    
    rcov_opts = convert_task_options(opts.delete(:rcov) || {})
    rcov = !rcov_opts.empty?
    options = convert_task_options(opts)
    
    if rcov
      FileUtils.rm_rf(File.join(Dir.pwd, rcov_dir))
    end
    
    desc(name, "spec task")
    define_method(name) do
      cmd = "ruby "
      if rcov
        cmd << "-S rcov -o #{rcov_dir} #{rcov_opts} "
      end
      cmd << `which spec`.chomp
      cmd << " -- " if rcov
      cmd << " "
      cmd << file_list
      cmd << " "
      cmd << options
      puts cmd if verbose
      system(cmd)
    end
  end
  
  private
  def self.convert_task_options(opts)
    opts.map do |key, value|
      if value == true
        "--#{key}"
      elsif value.is_a?(Array)
        value.map {|v| "--#{key} #{v.inspect}"}.join(" ")
      else
        "--#{key} #{value.inspect}"
      end
    end.join(" ")    
  end  
end<|MERGE_RESOLUTION|>--- conflicted
+++ resolved
@@ -14,20 +14,12 @@
   def self.install_task(spec)
     package_task spec
 
-<<<<<<< HEAD
-    null_file = RUBY_PLATFORM =~ /w(in)?32$/ ? "NUL" : "/dev/null"
-    
-    desc "install", "install the gem"
-    define_method :install do
-      old_stderr, $stderr = $stderr.dup, File.open(null_file, "w")
-=======
     null, sudo, gem = RUBY_PLATFORM =~ /w(in)?32$/ ? ['NUL', '', 'gem.bat'] :
                                                      ['/dev/null', 'sudo', 'gem']
     
     desc "install", "install the gem"
     define_method :install do
       old_stderr, $stderr = $stderr.dup, File.open(null, "w")
->>>>>>> c24e1b95
       package
       $stderr = old_stderr
       system %{#{sudo} #{gem} install pkg/#{spec.name}-#{spec.version} --no-rdoc --no-ri --no-update-sources}
