require 'bundler/similarity_detector'
require 'bundler/vendored_thor'
require 'rubygems/user_interaction'
require 'rubygems/security'

module Bundler
  class CLI < Thor
    include Thor::Actions

    def initialize(*)
      super
      Bundler.rubygems.ui = UI::RGProxy.new(Bundler.ui)
<<<<<<< HEAD
    rescue UnknownArgumentError => e
      raise InvalidOption, e.message
    ensure
      Bundler.ui = UI::Shell.new(options)
      Bundler.ui.debug! if options["verbose"]
=======
      warn_on_incompatible_ruby_or_rubygems
>>>>>>> b11c5a9d
    end

    check_unknown_options!(:except => [:config, :exec])
    stop_on_unknown_option! :exec

    default_task :install
    class_option "no-color", :type => :boolean, :banner => "Disable colorization in output"
    class_option "verbose",  :type => :boolean, :banner => "Enable verbose output mode", :aliases => "-V"

    def help(cli = nil)
      case cli
      when "gemfile" then command = "gemfile.5"
      when nil       then command = "bundle"
      else command = "bundle-#{cli}"
      end

      manpages = %w(
          bundle
          bundle-config
          bundle-exec
          bundle-install
          bundle-package
          bundle-update
          bundle-platform
          gemfile.5)

      if manpages.include?(command)
        root = File.expand_path("../man", __FILE__)

        if have_groff? && root !~ %r{^file:/.+!/META-INF/jruby.home/.+}
          groff = "groff -Wall -mtty-char -mandoc -Tascii"
          pager = pager_system

          Kernel.exec "#{groff} #{root}/#{command} | #{pager}"
        else
          puts File.read("#{root}/#{command}.txt")
        end
      else
        super
      end
    end

    desc "init", "Generates a Gemfile into the current working directory"
    long_desc <<-D
      Init generates a default Gemfile in the current working directory. When adding a
      Gemfile to a gem with a gemspec, the --gemspec option will automatically add each
      dependency listed in the gemspec file to the newly created Gemfile.
    D
    method_option "gemspec", :type => :string, :banner => "Use the specified .gemspec to create the Gemfile"
    def init
      opts = options.dup
      if File.exist?("Gemfile")
        Bundler.ui.error "Gemfile already exists at #{Dir.pwd}/Gemfile"
        exit 1
      end

      if opts[:gemspec]
        gemspec = File.expand_path(opts[:gemspec])
        unless File.exist?(gemspec)
          Bundler.ui.error "Gem specification #{gemspec} doesn't exist"
          exit 1
        end
        spec = Gem::Specification.load(gemspec)
        puts "Writing new Gemfile to #{Dir.pwd}/Gemfile"
        File.open('Gemfile', 'wb') do |file|
          file << "# Generated from #{gemspec}\n"
          file << spec.to_gemfile
        end
      else
        puts "Writing new Gemfile to #{Dir.pwd}/Gemfile"
        FileUtils.cp(File.expand_path('../templates/Gemfile', __FILE__), 'Gemfile')
      end
    end

    desc "check", "Checks if the dependencies listed in Gemfile are satisfied by currently installed gems"
    long_desc <<-D
      Check searches the local machine for each of the gems requested in the Gemfile. If
      all gems are found, Bundler prints a success message and exits with a status of 0.
      If not, the first missing gem is listed and Bundler exits status 1.
    D
    method_option "gemfile", :type => :string, :banner =>
      "Use the specified gemfile instead of Gemfile"
    method_option "path", :type => :string, :banner =>
      "Specify a different path than the system default ($BUNDLE_PATH or $GEM_HOME). Bundler will remember this value for future installs on this machine"
    method_option "dry-run", :type => :boolean, :default => false, :banner =>
      "Lock the Gemfile"
    def check
      ENV['BUNDLE_GEMFILE'] = File.expand_path(options[:gemfile]) if options[:gemfile]

      Bundler.settings[:path] = File.expand_path(options[:path]) if options[:path]
      begin
        definition = Bundler.definition
        definition.validate_ruby!
        not_installed = definition.missing_specs
      rescue GemNotFound, VersionConflict
        Bundler.ui.error "Bundler can't satisfy your Gemfile's dependencies."
        Bundler.ui.warn  "Install missing gems with `bundle install`."
        exit 1
      end

      if not_installed.any?
        Bundler.ui.error "The following gems are missing"
        not_installed.each { |s| Bundler.ui.error " * #{s.name} (#{s.version})" }
        Bundler.ui.warn "Install missing gems with `bundle install`"
        exit 1
      elsif !Bundler.default_lockfile.exist? && Bundler.settings[:frozen]
        Bundler.ui.error "This bundle has been frozen, but there is no Gemfile.lock present"
        exit 1
      else
        Bundler.load.lock unless options[:"dry-run"]
        Bundler.ui.info "The Gemfile's dependencies are satisfied"
      end
    end

    desc "install", "Install the current environment to the system"
    long_desc <<-D
      Install will install all of the gems in the current bundle, making them available
      for use. In a freshly checked out repository, this command will give you the same
      gem versions as the last person who updated the Gemfile and ran `bundle update`.

      Passing [DIR] to install (e.g. vendor) will cause the unpacked gems to be installed
      into the [DIR] directory rather than into system gems.

      If the bundle has already been installed, bundler will tell you so and then exit.
    D
    method_option "without", :type => :array, :banner =>
      "Exclude gems that are part of the specified named group."
    method_option "gemfile", :type => :string, :banner =>
      "Use the specified gemfile instead of Gemfile"
    method_option "no-prune", :type => :boolean, :banner =>
      "Don't remove stale gems from the cache."
    method_option "no-cache", :type => :boolean, :banner =>
      "Don't update the existing gem cache."
    method_option "quiet", :type => :boolean, :banner =>
      "Only output warnings and errors."
    method_option "local", :type => :boolean, :banner =>
      "Do not attempt to fetch gems remotely and use the gem cache instead"
    method_option "binstubs", :type => :string, :lazy_default => "bin", :banner =>
      "Generate bin stubs for bundled gems to ./bin"
    method_option "shebang", :type => :string, :banner =>
      "Specify a different shebang executable name than the default (usually 'ruby')"
    method_option "path", :type => :string, :banner =>
      "Specify a different path than the system default ($BUNDLE_PATH or $GEM_HOME). Bundler will remember this value for future installs on this machine"
    method_option "system", :type => :boolean, :banner =>
      "Install to the system location ($BUNDLE_PATH or $GEM_HOME) even if the bundle was previously installed somewhere else for this application"
    method_option "frozen", :type => :boolean, :banner =>
      "Do not allow the Gemfile.lock to be updated after this install"
    method_option "deployment", :type => :boolean, :banner =>
      "Install using defaults tuned for deployment environments"
    method_option "standalone", :type => :array, :lazy_default => [], :banner =>
      "Make a bundle that can work without the Bundler runtime"
    method_option "full-index", :type => :boolean, :banner =>
      "Use the rubygems modern index instead of the API endpoint"
    method_option "clean", :type => :boolean, :banner =>
      "Run bundle clean automatically after install"
    method_option "trust-policy", :alias => "P", :type => :string, :banner =>
      "Gem trust policy (like gem install -P). Must be one of " + Gem::Security::Policies.keys.join('|')

    def install
      opts = options.dup
      if opts[:without]
        opts[:without] = opts[:without].map{|g| g.tr(' ', ':') }
      end

      # Can't use Bundler.settings for this because settings needs gemfile.dirname
      ENV['BUNDLE_GEMFILE'] = File.expand_path(opts[:gemfile]) if opts[:gemfile]
      ENV['RB_USER_INSTALL'] = '1' if Bundler::FREEBSD

      # Just disable color in deployment mode
      Bundler.ui.shell = Thor::Shell::Basic.new if opts[:deployment]

      if (opts[:path] || opts[:deployment]) && opts[:system]
        Bundler.ui.error "You have specified both a path to install your gems to, \n" \
                         "as well as --system. Please choose."
        exit 1
      end

      if (opts["trust-policy"])
        unless (Gem::Security::Policies.keys.include?(opts["trust-policy"]))
          Bundler.ui.error "Rubygems doesn't know about trust policy '#{opts["trust-policy"]}'. " \
            "The known policies are: #{Gem::Security::Policies.keys.join(', ')}."
          exit 1
        end
        Bundler.settings["trust-policy"] = opts["trust-policy"]
      else
        Bundler.settings["trust-policy"] = nil if Bundler.settings["trust-policy"]
      end

      if opts[:deployment] || opts[:frozen]
        unless Bundler.default_lockfile.exist?
          flag = opts[:deployment] ? '--deployment' : '--frozen'
          raise ProductionError, "The #{flag} flag requires a Gemfile.lock. Please make " \
                                 "sure you have checked your Gemfile.lock into version control " \
                                 "before deploying."
        end

        if Bundler.root.join("vendor/cache").exist?
          opts[:local] = true
        end

        Bundler.settings[:frozen] = '1'
      end

      # When install is called with --no-deployment, disable deployment mode
      if opts[:deployment] == false
        Bundler.settings.delete(:frozen)
        opts[:system] = true
      end

      # Can't use Bundler.settings for this because settings needs gemfile.dirname
      Bundler.settings[:path]   = nil if opts[:system]
      Bundler.settings[:path]   = "vendor/bundle" if opts[:deployment]
      Bundler.settings[:path]   = opts[:path] if opts[:path]
      Bundler.settings[:path] ||= "bundle" if opts[:standalone]
      Bundler.settings[:bin] = opts["binstubs"] if opts["binstubs"]
      Bundler.settings[:bin] = nil if opts["binstubs"] && opts["binstubs"].empty?
      Bundler.settings[:shebang] = opts["shebang"] if opts[:shebang]
      Bundler.settings[:no_prune] = true if opts["no-prune"]
      Bundler.settings[:disable_shared_gems] = Bundler.settings[:path] ? '1' : nil
      Bundler.settings.without = opts[:without]
      Bundler.ui.quiet = opts[:quiet]
      Bundler.settings[:clean] = opts[:clean] if opts[:clean]

      Bundler::Fetcher.disable_endpoint = opts["full-index"]
      # rubygems plugins sometimes hook into the gem install process
      Gem.load_env_plugins if Gem.respond_to?(:load_env_plugins)

      definition = Bundler.definition
      definition.validate_ruby!
      Installer.install(Bundler.root, definition, opts)
      Bundler.load.cache if Bundler.root.join("vendor/cache").exist? && !options["no-cache"]

      if Bundler.settings[:path]
        absolute_path = File.expand_path(Bundler.settings[:path])
        relative_path = absolute_path.sub(File.expand_path('.'), '.')
        Bundler.ui.confirm "Your bundle is complete! " +
          "It was installed into #{relative_path}"
      else
        Bundler.ui.confirm "Your bundle is complete! " +
          "Use `bundle show [gemname]` to see where a bundled gem is installed."
      end
      Installer.post_install_messages.to_a.each do |name, msg|
        Bundler.ui.confirm "Post-install message from #{name}:\n#{msg}"
      end

      clean if Bundler.settings[:clean] && Bundler.settings[:path]
    rescue GemNotFound => e
      if opts[:local] && Bundler.app_cache.exist?
        Bundler.ui.warn "Some gems seem to be missing from your vendor/cache directory."
      end

      if Bundler.definition.no_sources?
        Bundler.ui.warn "Your Gemfile has no remote sources. If you need " \
          "gems that are not already on\nyour machine, add a line like this " \
          "to your Gemfile:\n    source 'https://rubygems.org'"
      end
      raise e
    end

    desc "update", "update the current environment"
    long_desc <<-D
      Update will install the newest versions of the gems listed in the Gemfile. Use
      update when you have changed the Gemfile, or if you want to get the newest
      possible versions of the gems in the bundle.
    D
    method_option "source", :type => :array, :banner => "Update a specific source (and all gems associated with it)"
    method_option "local", :type => :boolean, :banner =>
      "Do not attempt to fetch gems remotely and use the gem cache instead"
    method_option "quiet", :type => :boolean, :banner =>
      "Only output warnings and errors."
    method_option "full-index", :type => :boolean, :banner =>
        "Use the rubygems modern index instead of the API endpoint"
    def update(*gems)
      sources = Array(options[:source])
      Bundler.ui.quiet = options[:quiet]

      if gems.empty? && sources.empty?
        # We're doing a full update
        Bundler.definition(true)
      else
        # cycle through the requested gems, just to make sure they exist
        gems.each{ |n| gem_dependency_with_name(n) }
        Bundler.definition(:gems => gems, :sources => sources)
      end

      Bundler::Fetcher.disable_endpoint = options["full-index"]

      opts = {"update" => true, "local" => options[:local]}
      # rubygems plugins sometimes hook into the gem install process
      Gem.load_env_plugins if Gem.respond_to?(:load_env_plugins)

      Bundler.definition.validate_ruby!
      Installer.install Bundler.root, Bundler.definition, opts
      Bundler.load.cache if Bundler.root.join("vendor/cache").exist?
      clean if Bundler.settings[:clean] && Bundler.settings[:path]
      Bundler.ui.confirm "Your bundle is updated! " +
        "Use `bundle show [gemname]` to see where a bundled gem is installed."
    end

    desc "show [GEM]", "Shows all gems that are part of the bundle, or the path to a given gem"
    long_desc <<-D
      Show lists the names and versions of all gems that are required by your Gemfile.
      Calling show with [GEM] will list the exact location of that gem on your machine.
    D
    method_option "paths", :type => :boolean,
      :banner => "List the paths of all gems that are required by your Gemfile."
    def show(gem_name = nil)
      Bundler.definition.validate_ruby!
      Bundler.load.lock

      if gem_name
        path_to_gem = locate_gem(gem_name)
        unless File.directory?(path_to_gem)
          Bundler.ui.warn "Warning: The following path to #{gem_name} no longer exists."
        end
        Bundler.ui.info path_to_gem
      elsif options[:paths]
        Bundler.load.specs.sort_by { |s| s.name }.each do |s|
          Bundler.ui.info locate_gem(s.name)
        end
      else
        Bundler.ui.info "Gems included by the bundle:"
        Bundler.load.specs.sort_by { |s| s.name }.each do |s|
          Bundler.ui.info "  * #{s.name} (#{s.version}#{s.git_version})"
        end
      end
    end
    map %w(list) => "show"

    desc "binstubs [GEM]", "install the binstubs of the listed gem"
    long_desc <<-D
      Generate binstubs for executables in [GEM]. Binstubs are put into bin,
      or the --binstubs directory if one has been set.
    D
    method_option "path", :type => :string, :lazy_default => "bin", :banner =>
      "binstub destination directory (default bin)"
    method_option "force", :type => :boolean, :default => false, :banner =>
      "overwrite existing binstubs if they exist"
    def binstubs(gem_name)
      Bundler.definition.validate_ruby!
      Bundler.settings[:bin] = options["path"] if options["path"]
      Bundler.settings[:bin] = nil if options["path"] && options["path"].empty?
      installer              = Installer.new(Bundler.root, Bundler.definition)
      spec                   = installer.specs.find{|s| s.name == gem_name }
      raise GemNotFound, not_found_message(gem_name, Bundler.load.specs) unless spec

      if spec.name == "bundler"
        Bundler.ui.warn "Sorry, Bundler can only be run via Rubygems."
      else
        installer.generate_bundler_executable_stubs(spec, :force => options[:force], :binstubs_cmd => true)
      end
    end

    desc "outdated [GEM]", "list installed gems with newer versions available"
    long_desc <<-D
      Outdated lists the names and versions of gems that have a newer version available
      in the given source. Calling outdated with [GEM [GEM]] will only check for newer
      versions of the given gems. Prerelease gems are ignored by default. If your gems
      are up to date, Bundler will exit with a status of 0. Otherwise, it will exit 1.
    D
    method_option "pre", :type => :boolean, :banner => "Check for newer pre-release gems"
    method_option "source", :type => :array, :banner => "Check against a specific source"
    method_option "local", :type => :boolean, :banner =>
      "Do not attempt to fetch gems remotely and use the gem cache instead"
    def outdated(*gems)
      sources = Array(options[:source])
      Bundler.definition.validate_ruby!
      current_specs = Bundler.load.specs

      if gems.empty? && sources.empty?
        # We're doing a full update
        definition = Bundler.definition(true)
      else
        definition = Bundler.definition(:gems => gems, :sources => sources)
      end
      options["local"] ? definition.resolve_with_cache! : definition.resolve_remotely!

      Bundler.ui.info ""

      out_count = 0
      # Loop through the current specs
      current_specs.sort_by { |s| s.name }.each do |current_spec|
        next if !gems.empty? && !gems.include?(current_spec.name)

        active_spec = definition.index[current_spec.name].sort_by { |b| b.version }

        if !current_spec.version.prerelease? && !options[:pre] && active_spec.size > 1
          active_spec = active_spec.delete_if { |b| b.respond_to?(:version) && b.version.prerelease? }
        end

        active_spec = active_spec.last
        next if active_spec.nil?

        gem_outdated = Gem::Version.new(active_spec.version) > Gem::Version.new(current_spec.version)
        git_outdated = current_spec.git_version != active_spec.git_version
        if gem_outdated || git_outdated
          if out_count == 0
            if options["pre"]
              Bundler.ui.info "Outdated gems included in the bundle (including pre-releases):"
            else
              Bundler.ui.info "Outdated gems included in the bundle:"
            end
          end

          spec_version    = "#{active_spec.version}#{active_spec.git_version}"
          current_version = "#{current_spec.version}#{current_spec.git_version}"
          Bundler.ui.info "  * #{active_spec.name} (#{spec_version} > #{current_version})"
          out_count += 1
        end
        Bundler.ui.debug "from #{active_spec.loaded_from}"
      end

      if out_count.zero?
        Bundler.ui.info "Your bundle is up to date!\n"
      else
        exit 1
      end
    end

    desc "cache", "Cache all the gems to vendor/cache", :hide => true
    method_option "no-prune",  :type => :boolean, :banner => "Don't remove stale gems from the cache."
    method_option "all",  :type => :boolean, :banner => "Include all sources (including path and git)."
    def cache
      Bundler.definition.validate_ruby!
      Bundler.definition.resolve_with_cache!
      setup_cache_all
      Bundler.load.cache
      Bundler.settings[:no_prune] = true if options["no-prune"]
      Bundler.load.lock
    rescue GemNotFound => e
      Bundler.ui.error(e.message)
      Bundler.ui.warn "Run `bundle install` to install missing gems."
      exit 1
    end

    desc "package", "Locks and then caches all of the gems into vendor/cache"
    method_option "no-prune",  :type => :boolean, :banner => "Don't remove stale gems from the cache."
    method_option "all",  :type => :boolean, :banner => "Include all sources (including path and git)."
    long_desc <<-D
      The package command will copy the .gem files for every gem in the bundle into the
      directory ./vendor/cache. If you then check that directory into your source
      control repository, others who check out your source will be able to install the
      bundle without having to download any additional gems.
    D
    def package
      setup_cache_all
      install
      # TODO: move cache contents here now that all bundles are locked
      Bundler.load.cache
    end
    map %w(pack) => :package

    desc "exec", "Run the command in context of the bundle"
    long_desc <<-D
      Exec runs a command, providing it access to the gems in the bundle. While using
      bundle exec you can require and call the bundled gems as if they were installed
      into the systemwide Rubygems repository.
    D
    def exec(*args)
      Bundler.definition.validate_ruby!
      Bundler.load.setup_environment

      begin
        # Run
        Kernel.exec(*args)
      rescue Errno::EACCES
        Bundler.ui.error "bundler: not executable: #{args.first}"
        exit 126
      rescue Errno::ENOENT
        Bundler.ui.error "bundler: command not found: #{args.first}"
        Bundler.ui.warn  "Install missing gem executables with `bundle install`"
        exit 127
      rescue ArgumentError
        Bundler.ui.error "bundler: exec needs a command to run"
        exit 128
      end
    end

    desc "config NAME [VALUE]", "retrieve or set a configuration value"
    long_desc <<-D
      Retrieves or sets a configuration value. If only one parameter is provided, retrieve the value. If two parameters are provided, replace the
      existing value with the newly provided one.

      By default, setting a configuration value sets it for all projects
      on the machine.

      If a global setting is superceded by local configuration, this command
      will show the current value, as well as any superceded values and
      where they were specified.
    D
    def config(*args)
      peek = args.shift

      if peek && peek =~ /^\-\-/
        name, scope = args.shift, $'
      else
        name, scope = peek, "global"
      end

      unless name
        Bundler.ui.confirm "Settings are listed in order of priority. The top value will be used.\n"

        Bundler.settings.all.each do |setting|
          Bundler.ui.confirm "#{setting}"
          with_padding do
            Bundler.settings.pretty_values_for(setting).each do |line|
              Bundler.ui.info line
            end
          end
          Bundler.ui.confirm ""
        end
        return
      end

      case scope
      when "delete"
        Bundler.settings.set_local(name, nil)
        Bundler.settings.set_global(name, nil)
      when "local", "global"
        if args.empty?
          Bundler.ui.confirm "Settings for `#{name}` in order of priority. The top value will be used"
          with_padding do
            Bundler.settings.pretty_values_for(name).each { |line| Bundler.ui.info line }
          end
          return
        end

        locations = Bundler.settings.locations(name)

        if scope == "global"
          if local = locations[:local]
            Bundler.ui.info "Your application has set #{name} to #{local.inspect}. This will override the " \
              "global value you are currently setting"
          end

          if env = locations[:env]
            Bundler.ui.info "You have a bundler environment variable for #{name} set to #{env.inspect}. " \
              "This will take precedence over the global value you are setting"
          end

          if global = locations[:global]
            Bundler.ui.info "You are replacing the current global value of #{name}, which is currently #{global.inspect}"
          end
        end

        if scope == "local" && local = locations[:local]
          Bundler.ui.info "You are replacing the current local value of #{name}, which is currently #{local.inspect}"
        end

        if name.match(/\Alocal\./)
          pathname = Pathname.new(args.join(" "))
          args = [pathname.expand_path.to_s] if pathname.directory?
        end

        Bundler.settings.send("set_#{scope}", name, args.join(" "))
      else
        Bundler.ui.error "Invalid scope --#{scope} given. Please use --local or --global."
        exit 1
      end
    end

    desc "open GEM", "Opens the source directory of the given bundled gem"
    def open(name)
      editor = [ENV['BUNDLER_EDITOR'], ENV['VISUAL'], ENV['EDITOR']].find{|e| !e.nil? && !e.empty? }
      if editor
        gem_path = locate_gem(name)
        Dir.chdir(gem_path) do
          command = "#{editor} #{gem_path}"
          success = system(command)
          Bundler.ui.info "Could not run '#{command}'" unless success
        end
      else
        Bundler.ui.info("To open a bundled gem, set $EDITOR or $BUNDLER_EDITOR")
      end
    end

    desc "console [GROUP]", "Opens an IRB session with the bundle pre-loaded"
    def console(group = nil)
      group ? Bundler.require(:default, *(group.split.map! {|g| g.to_sym })) : Bundler.require
      ARGV.clear

      require 'irb'
      IRB.start
    end

    desc "version", "Prints the bundler's version information"
    def version
      Bundler.ui.info "Bundler version #{Bundler::VERSION}"
    end
    map %w(-v --version) => :version

    desc "licenses", "Prints the license of all gems in the bundle"
    def licenses
      Bundler.load.specs.sort_by { |s| s.license.to_s }.reverse.each do |s|
        gem_name = s.name
        license  = s.license || s.licenses

        if license.empty?
          Bundler.ui.warn "#{gem_name}: Unknown"
        else
          Bundler.ui.info "#{gem_name}: #{license}"
        end
      end
    end

    desc 'viz', "Generates a visual dependency graph"
    long_desc <<-D
      Viz generates a PNG file of the current Gemfile as a dependency graph.
      Viz requires the ruby-graphviz gem (and its dependencies).
      The associated gems must also be installed via 'bundle install'.
    D
    method_option :file, :type => :string, :default => 'gem_graph', :aliases => '-f', :banner => "The name to use for the generated file. see format option"
    method_option :version, :type => :boolean, :default => false, :aliases => '-v', :banner => "Set to show each gem version."
    method_option :requirements, :type => :boolean, :default => false, :aliases => '-r', :banner => "Set to show the version of each required dependency."
    method_option :format, :type => :string, :default => "png", :aliases => '-F', :banner => "This is output format option. Supported format is png, jpg, svg, dot ..."
    def viz
      output_file = File.expand_path(options[:file])
      graph = Graph.new(Bundler.load, output_file, options[:version], options[:requirements], options[:format])

      begin
        graph.viz
      rescue LoadError => e
        Bundler.ui.error e.inspect
        Bundler.ui.warn "Make sure you have the graphviz ruby gem. You can install it with:"
        Bundler.ui.warn "`gem install ruby-graphviz`"
      rescue StandardError => e
        if e.message =~ /GraphViz not installed or dot not in PATH/
          Bundler.ui.error e.message
          Bundler.ui.warn "The ruby graphviz gem requires GraphViz to be installed"
        else
          raise
        end
      end
    end

    desc "gem GEM", "Creates a skeleton for creating a rubygem"
    method_option :bin, :type => :boolean, :default => false, :aliases => '-b', :banner => "Generate a binary for your library."
    method_option :test, :type => :string, :lazy_default => 'rspec', :aliases => '-t', :banner => "Generate a test directory for your library: 'rspec' is the default, but 'minitest' is also supported."
    method_option :edit, :type => :string, :aliases => "-e",
                  :lazy_default => [ENV['BUNDLER_EDITOR'], ENV['VISUAL'], ENV['EDITOR']].find{|e| !e.nil? && !e.empty? },
                  :required => false, :banner => "/path/to/your/editor",
                  :desc => "Open generated gemspec in the specified editor (defaults to $EDITOR or $BUNDLER_EDITOR)"

    def gem(name)
      name = name.chomp("/") # remove trailing slash if present
      namespaced_path = name.tr('-', '/')
      target = File.join(Dir.pwd, name)
      constant_name = name.split('_').map{|p| p[0..0].upcase + p[1..-1] }.join
      constant_name = constant_name.split('-').map{|q| q[0..0].upcase + q[1..-1] }.join('::') if constant_name =~ /-/
      constant_array = constant_name.split('::')
      git_user_name = `git config user.name`.chomp
      git_user_email = `git config user.email`.chomp
      opts = {
        :name            => name,
        :namespaced_path => namespaced_path,
        :constant_name   => constant_name,
        :constant_array  => constant_array,
        :author          => git_user_name.empty? ? "TODO: Write your name" : git_user_name,
        :email           => git_user_email.empty? ? "TODO: Write your email address" : git_user_email,
        :test            => options[:test]
      }
      gemspec_dest = File.join(target, "#{name}.gemspec")
      template(File.join("newgem/Gemfile.tt"),               File.join(target, "Gemfile"),                             opts)
      template(File.join("newgem/Rakefile.tt"),              File.join(target, "Rakefile"),                            opts)
      template(File.join("newgem/LICENSE.txt.tt"),           File.join(target, "LICENSE.txt"),                         opts)
      template(File.join("newgem/README.md.tt"),             File.join(target, "README.md"),                           opts)
      template(File.join("newgem/gitignore.tt"),             File.join(target, ".gitignore"),                          opts)
      template(File.join("newgem/newgem.gemspec.tt"),        gemspec_dest,                                             opts)
      template(File.join("newgem/lib/newgem.rb.tt"),         File.join(target, "lib/#{namespaced_path}.rb"),           opts)
      template(File.join("newgem/lib/newgem/version.rb.tt"), File.join(target, "lib/#{namespaced_path}/version.rb"),   opts)
      if options[:bin]
        template(File.join("newgem/bin/newgem.tt"),          File.join(target, 'bin', name),                           opts)
      end
      case options[:test]
      when 'rspec'
        template(File.join("newgem/rspec.tt"),               File.join(target, ".rspec"),                              opts)
        template(File.join("newgem/spec/spec_helper.rb.tt"), File.join(target, "spec/spec_helper.rb"),                 opts)
        template(File.join("newgem/spec/newgem_spec.rb.tt"), File.join(target, "spec/#{namespaced_path}_spec.rb"),     opts)
      when 'minitest'
        template(File.join("newgem/test/minitest_helper.rb.tt"), File.join(target, "test/minitest_helper.rb"),         opts)
        template(File.join("newgem/test/test_newgem.rb.tt"),     File.join(target, "test/test_#{namespaced_path}.rb"), opts)
      end
      if options[:test]
        template(File.join("newgem/.travis.yml.tt"),         File.join(target, ".travis.yml"),            opts)
      end
      Bundler.ui.info "Initializating git repo in #{target}"
      Dir.chdir(target) { `git init`; `git add .` }

      if options[:edit]
        run("#{options["edit"]} \"#{gemspec_dest}\"")  # Open gemspec in editor
      end
    end

    def self.source_root
      File.expand_path(File.join(File.dirname(__FILE__), 'templates'))
    end

    desc "clean", "Cleans up unused gems in your bundler directory"
    method_option "dry-run", :type => :boolean, :default => false, :banner =>
      "only print out changes, do not actually clean gems"
    method_option "force", :type => :boolean, :default => false, :banner =>
      "forces clean even if --path is not set"
    def clean
      if Bundler.settings[:path] || options[:force]
        Bundler.settings[:dry_run] = options[:"dry-run"]
        Bundler.load.clean
      else
        Bundler.ui.error "Can only use bundle clean when --path is set or --force is set"
        exit 1
      end
    end

    desc "platform", "Displays platform compatibility information"
    method_option "ruby", :type => :boolean, :default => false, :banner =>
      "only display ruby related platform information"
    def platform
      platforms    = Bundler.definition.platforms.map {|p| "* #{p}" }
      ruby_version = Bundler.definition.ruby_version
      output       = []

      if options[:ruby]
        if ruby_version
          output << ruby_version
        else
          output << "No ruby version specified"
        end
      else
        output << "Your platform is: #{RUBY_PLATFORM}"
        output << "Your app has gems that work on these platforms:\n#{platforms.join("\n")}"

        if ruby_version
          output << "Your Gemfile specifies a Ruby version requirement:\n* #{ruby_version}"

          begin
            Bundler.definition.validate_ruby!
            output << "Your current platform satisfies the Ruby version requirement."
          rescue RubyVersionMismatch => e
            output << e.message
          end
        else
          output << "Your Gemfile does not specify a Ruby version requirement."
        end
      end

      Bundler.ui.info output.join("\n\n")
    end

    desc "inject GEM VERSION ...", "Add the named gem(s), with version requirements, to the resolved Gemfile"
    def inject(name, version, *gems)
      # The required arguments allow Thor to give useful feedback when the arguments
      # are incorrect. This adds those first two arguments onto the list as a whole.
      gems.unshift(version).unshift(name)

      # Build an array of Dependency objects out of the arguments
      deps = []
      gems.each_slice(2) do |gem_name, gem_version|
        deps << Bundler::Dependency.new(gem_name, gem_version)
      end

      added = Injector.inject(deps)

      if added.any?
        Bundler.ui.confirm "Added to Gemfile:"
        Bundler.ui.confirm added.map{ |g| "  #{g}" }.join("\n")
      else
        Bundler.ui.confirm "All injected gems were already present in the Gemfile"
      end
    end

    desc "env", "Print information about the environment Bundler is running under"
    def env
      Env.new.write($stdout)
    end

  private

    def setup_cache_all
      Bundler.settings[:cache_all] = options[:all] if options.key?("all")

      if Bundler.definition.sources.any? { |s| !s.is_a?(Source::Rubygems) } && !Bundler.settings[:cache_all]
        Bundler.ui.warn "Your Gemfile contains path and git dependencies. If you want "    \
          "to package them as well, please pass the --all flag. This will be the default " \
          "on Bundler 2.0."
      end
    end

    def have_groff?
      !(`which groff` rescue '').empty?
    end

    def locate_gem(name)
      spec = Bundler.load.specs.find{|s| s.name == name }
      raise GemNotFound, not_found_message(name, Bundler.load.specs) unless spec
      if spec.name == 'bundler'
        return File.expand_path('../../../', __FILE__)
      end
      spec.full_gem_path
    end

<<<<<<< HEAD
    def gem_dependency_with_name(name)
      dep = Bundler.load.dependencies.find{|d| d.name == name }
      raise GemNotFound, not_found_message(name, Bundler.load.dependencies) unless dep
      dep
    end

    def not_found_message(missing_gem_name, alternatives)
      message = "Could not find gem '#{missing_gem_name}'."

      # This is called as the result of a GemNotFound, let's see if
      # there's any similarly named ones we can propose instead
      alternate_names = alternatives.map{|a| a.name}
      suggestions = SimilarityDetector.new(alternate_names).similar_word_list(missing_gem_name)
      message += "\nDid you mean #{suggestions}?" if suggestions
      message
    end

    def pager_system
      pager = ENV['PAGER'] || ENV['MANPAGER']
      pager ||= 'less -R' if !(`which less` rescue '').empty?
      pager ||= 'more' if !(`which more` rescue '').empty?
      pager ||= 'cat'
=======
    def warn_on_incompatible_ruby_or_rubygems
      ruby2 = "Ruby 2.0" if Gem::Version.new(RUBY_VERSION.dup) >= Gem::Version.new('2.0.pre')
      rg2 = "Rubygems 2.0" if Gem::Version.new(Gem::VERSION.dup) >= Gem::Version.new('2.0.pre')
      upgrade = [ruby2, rg2].compact

      if upgrade.any?
        Bundler.ui.warn "Bundler is not compatible with #{upgrade.join(' or ')}."
        Bundler.ui.error "Please upgrade to Bundler 1.3 or higher."
        exit 1
      end
>>>>>>> b11c5a9d
    end

  end
end<|MERGE_RESOLUTION|>--- conflicted
+++ resolved
@@ -10,15 +10,11 @@
     def initialize(*)
       super
       Bundler.rubygems.ui = UI::RGProxy.new(Bundler.ui)
-<<<<<<< HEAD
     rescue UnknownArgumentError => e
       raise InvalidOption, e.message
     ensure
       Bundler.ui = UI::Shell.new(options)
       Bundler.ui.debug! if options["verbose"]
-=======
-      warn_on_incompatible_ruby_or_rubygems
->>>>>>> b11c5a9d
     end
 
     check_unknown_options!(:except => [:config, :exec])
@@ -818,7 +814,6 @@
       spec.full_gem_path
     end
 
-<<<<<<< HEAD
     def gem_dependency_with_name(name)
       dep = Bundler.load.dependencies.find{|d| d.name == name }
       raise GemNotFound, not_found_message(name, Bundler.load.dependencies) unless dep
@@ -841,18 +836,6 @@
       pager ||= 'less -R' if !(`which less` rescue '').empty?
       pager ||= 'more' if !(`which more` rescue '').empty?
       pager ||= 'cat'
-=======
-    def warn_on_incompatible_ruby_or_rubygems
-      ruby2 = "Ruby 2.0" if Gem::Version.new(RUBY_VERSION.dup) >= Gem::Version.new('2.0.pre')
-      rg2 = "Rubygems 2.0" if Gem::Version.new(Gem::VERSION.dup) >= Gem::Version.new('2.0.pre')
-      upgrade = [ruby2, rg2].compact
-
-      if upgrade.any?
-        Bundler.ui.warn "Bundler is not compatible with #{upgrade.join(' or ')}."
-        Bundler.ui.error "Please upgrade to Bundler 1.3 or higher."
-        exit 1
-      end
->>>>>>> b11c5a9d
     end
 
   end
