module Bundler
  class RubygemsIntegration
    def initialize
      # Work around a RubyGems bug
      configuration
    end

    def loaded_specs(name)
      Gem.loaded_specs[name]
    end

    def mark_loaded(spec)
      Gem.loaded_specs[spec.name] = spec
    end

    def path(obj)
      Gem::Path.path(obj)
    end

    def platforms
      Gem.platforms
    end

    def configuration
      Gem.configuration
    end

    def ruby_engine
      Gem.ruby_engine
    end

    def read_binary(path)
      Gem.read_binary(path)
    end

    def inflate(obj)
      Gem.inflate(obj)
    end

    def sources=(val)
      Gem.sources = val
    end

    def sources
      Gem.sources
    end

    def gem_dir
      Gem.dir.to_s
    end

    def gem_bindir
      Gem.bindir
    end

    def user_home
      Gem.user_home
    end

    def gem_path
<<<<<<< HEAD
      # Convert Gem::FS from Rubygems >= 1.8 into strings
      Gem.path.map{|p| p.to_s }
=======
      # Make sure that Gem.path is an array of Strings, not some
      # internal Rubygems object
      Gem.path.map { |x| x.to_s }
>>>>>>> c9acbffb
    end

    def marshal_spec_dir
      Gem::MARSHAL_SPEC_DIR
    end

    def clear_paths
      Gem.clear_paths
    end

    def bin_path(gem, bin, ver)
      Gem.bin_path(gem, bin, ver)
    end

    def ui=(obj)
      Gem::DefaultUserInteraction.ui = obj
    end

    def fetch_specs(all, pre, &blk)
      Gem::SpecFetcher.new.list(all, pre).each(&blk)
    end

    def with_build_args(args)
      old_args = Gem::Command.build_args
      begin
        Gem::Command.build_args = args
        yield
      ensure
        Gem::Command.build_args = old_args
      end
    end

    def spec_from_gem(path)
      Gem::Format.from_file_by_path(path).spec
    end

    def download_gem(spec, uri, path)
      Gem::RemoteFetcher.fetcher.download(spec, uri, path)
    end

    def reverse_rubygems_kernel_mixin
      # Disable rubygems' gem activation system
      ::Kernel.class_eval do
        if private_method_defined?(:gem_original_require)
          alias rubygems_require require
          alias require gem_original_require
        end

        undef gem
      end
    end

    def replace_gem(specs)
      executables = specs.map { |s| s.executables }.flatten

      ::Kernel.send(:define_method, :gem) do |dep, *reqs|
        if executables.include? File.basename(caller.first.split(':').first)
          return
        end
        opts = reqs.last.is_a?(Hash) ? reqs.pop : {}

        unless dep.respond_to?(:name) && dep.respond_to?(:requirement)
          dep = Gem::Dependency.new(dep, reqs)
        end

        spec = specs.find  { |s| s.name == dep.name }

        if spec.nil?

          e = Gem::LoadError.new "#{dep.name} is not part of the bundle. Add it to Gemfile."
          e.name = dep.name
          if e.respond_to?(:requirement=)
            e.requirement = dep.requirement
          else
            e.version_requirement = dep.requirement
          end
          raise e
        elsif dep !~ spec
          e = Gem::LoadError.new "can't activate #{dep}, already activated #{spec.full_name}. " \
                                 "Make sure all dependencies are added to Gemfile."
          e.name = dep.name
          if e.respond_to?(:requirement=)
            e.requirement = dep.requirement
          else
            e.version_requirement = dep.requirement
          end
          raise e
        end

        true
      end
    end

    def stub_source_index137(specs)
      # Rubygems versions lower than 1.7 use SourceIndex#from_gems_in
      source_index_class = (class << Gem::SourceIndex ; self ; end)
      source_index_class.send(:remove_method, :from_gems_in)
      source_index_class.send(:define_method, :from_gems_in) do |*args|
        source_index = Gem::SourceIndex.new
        source_index.spec_dirs = *args
        source_index.add_specs(*specs)
        source_index
      end
    end

    def stub_source_index170(specs)
      Gem::SourceIndex.send(:define_method, :initialize) do |*args|
        @gems = {}
        self.spec_dirs = *args
        add_specs(*specs)
      end
    end

    # Used to make bin stubs that are not created by bundler work
    # under bundler. The new Gem.bin_path only considers gems in
    # +specs+
    def replace_bin_path(specs)
      gem_class = (class << Gem ; self ; end)
      gem_class.send(:remove_method, :bin_path)
      gem_class.send(:define_method, :bin_path) do |name, *args|
        exec_name, *reqs = args

        if exec_name == 'bundle'
          return ENV['BUNDLE_BIN_PATH']
        end

        spec = nil

        if exec_name
          spec = specs.find { |s| s.executables.include?(exec_name) }
          spec or raise Gem::Exception, "can't find executable #{exec_name}"
        else
          spec = specs.find  { |s| s.name == name }
          exec_name = spec.default_executable or raise Gem::Exception, "no default executable for #{spec.full_name}"
        end

        gem_bin = File.join(spec.full_gem_path, spec.bindir, exec_name)
        gem_from_path_bin = File.join(File.dirname(spec.loaded_from), spec.bindir, exec_name)
        File.exist?(gem_bin) ? gem_bin : gem_from_path_bin
      end
    end

    # Because Bundler has a static view of what specs are available,
    # we don't #reflesh, so stub it out.
    def replace_refresh
      gem_class = (class << Gem ; self ; end)
      gem_class.send(:remove_method, :refresh)
      gem_class.send(:define_method, :refresh) { }
    end

    # Replace or hook into Rubygems to provide a bundlerized view
    # of the world.
    def replace_entrypoints(specs)
      reverse_rubygems_kernel_mixin

      replace_gem(specs)

      stub_rubygems(specs)

      replace_bin_path(specs)
      replace_refresh

      Gem.clear_paths
    end

    class Modern < RubygemsIntegration
      def stub_rubygems(specs)
        Gem::Specification.all = specs

        Gem.post_reset {
          Gem::Specification.all = specs
        }

        stub_source_index170(specs)
      end

      def all_specs
        Gem::Specification.to_a
      end

      def find_name(name)
        Gem::Specification.find_all_by_name name
      end

    end

    class Legacy < RubygemsIntegration
      def stub_rubygems(specs)
        stub_source_index137(specs)
      end

      def path(obj)
        obj.to_s
      end

      def all_specs
        Gem.source_index.all_gems.values
      end

      def find_name(name)
        Gem.source_index.find_name(name)
      end
    end

    class Transitional < Legacy
      def stub_rubygems(specs)
        stub_source_index170(specs)
      end

      def path(obj)
        obj.to_s
      end
    end

  end

  if Gem::Version.new(Gem::VERSION) >= Gem::Version.new('1.7.0')
    if Gem::Specification.respond_to? :all=
      @rubygems = RubygemsIntegration::Modern.new
    else
      @rubygems = RubygemsIntegration::Transitional.new
    end
  else
    @rubygems = RubygemsIntegration::Legacy.new
  end

  class << self
    attr_reader :rubygems
  end
end<|MERGE_RESOLUTION|>--- conflicted
+++ resolved
@@ -58,14 +58,9 @@
     end
 
     def gem_path
-<<<<<<< HEAD
-      # Convert Gem::FS from Rubygems >= 1.8 into strings
-      Gem.path.map{|p| p.to_s }
-=======
       # Make sure that Gem.path is an array of Strings, not some
       # internal Rubygems object
       Gem.path.map { |x| x.to_s }
->>>>>>> c9acbffb
     end
 
     def marshal_spec_dir
