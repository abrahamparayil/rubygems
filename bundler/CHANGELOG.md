<<<<<<< HEAD
## 1.8.0 (unreleased)

Features:

  - add support for SVN sources (@msnexploder)
  - add metadata allowed_push_host to new gem template (#3002, @juanitofatas)
  - adds a `--no-install` flag to `bundle package`
  - add `bundle viz --without` to exclude gem groups from resulting graph (@fnichol)
  - add support for private S3 sources (@tryba)
  - prevent whitespace in gem declarations with clear messaging
  - tries to find a `bundler-<command>` executable on your path for non-bundler commands (@andremedeiros)
  - generates a `.consolerc` file with new gems and tries to load it on `bundle console` (@andremedeiros)
  - tries to find `gems.rb` and it's new counterpart, `gems.locked` (@andremedeiros)

Documentation:
  - add missing Gemfile global `path` explanation (@agenteo)

## 1.7.9
=======
## 1.7.9 (2014-12-09)
>>>>>>> 7df2f444

Bugfixes:

  - Fix an issue where bundler sometime spams one gem in Gemfile.lock (#3216, @Who828)
  - Ensure bundle update installs the newer version of the gem (#3089, @Who828)
  - Fix an regression which stopped Bundler from resolving some Gemfiles (#3059, #3248, @Who828)

## 1.7.8 (2014-12-06)

Bugfixes:

  - Hide credentials while warning about gems with ambiguous sources (#3256, @tmoore)

## 1.7.7 (2014-11-19)

Bugfixes:

  - Ensure server credentials stored in config or ENV will be used (#3180, @arronmabrey)
  - Fix race condition causing errors while installing git-based gems (#3174, @Who828)
  - Use single quotes in config so YAML won't add more quotes (#3261, @indirect)

## 1.7.6 (2014-11-11)

Bugfixes:

  - CA certificates that work with all OpenSSLs (@luislavena, @indirect)

## 1.7.5 (2014-11-10)

Bugfixes:

  - Fix --deployment with source blocks and non-alphabetical gems (#3224, @tmoore)
  - Vendor CA chain to validate new rubygems.org HTTPS certificate (@indirect)

## 1.7.4 (2014-10-19)

Bugfixes:

  - Allow --deployment after `pack` while using source blocks (#3167, @tmoore)
  - Use dependency API even when HTTP credentials are in ENV (#3191, @fvaleur)
  - Silence warnings (including root warning) in --quiet mode (#3186, @indirect)
  - Stop asking gem servers for gems already found locally (#2909, @dubek)

## 1.7.3 (2014-09-14)

Bugfixes:

  - `extconf.rb` is now generated with the right path for `create_makefile` (@andremedeiros)
  - Fix various Ruby warnings (@piotrsanarki, @indirect)

## 1.7.2 (2014-08-23)

Bugfixes:

  - Revert gem source sorting in lock files (@indirect)

## 1.7.1 (2014-08-20)

Bugfixes:

  - Install gems from one source needed by gems in another source (@indirect)
  - Install the same gem versions even after some are installed (@tmoore)
  - Download specs only when installing from servers (@indirect)

## 1.7.0 (2014-08-13)

Security:

  - Fix for CVE-2013-0334, installing gems from an unexpected source (@tmoore)

Features:

  - Gemfile `source` calls now take a block containing gems from that source (@tmoore)
  - Added the `:source` option to `gem` to specify a source (@tmoore)

Bugfixes:

  - Warn on ambiguous gems available from more than one source (@tmoore)

## 1.6.7 (2014-10-19)

Features:

  - warn to upgrade when using useless source blocks (@danfinnie)

Documentation:

  - explain how to use gem server credentials via ENV (@hwartig)

## 1.6.6 (2014-08-23)

Bugfixes:

  - restore Gemfile credentials to Gemfile.lock (@indirect)

## 1.6.5 (2014-07-23)

Bugfixes:

  - require openssl explicitly to fix rare HTTPS request failures (@indirect, #3107)

## 1.6.4 (2014-07-17)

Bugfixes:

  - fix undefined constant error when can't find gem during binstubs (#3095, @jetaggart)
  - work when installed git gems are not writable (#3092, @pmahoney)
  - don't store configured source credentials in Gemfile.lock (#3045, @lhz)
  - don't include config source credentials in the lockfile (Lars Haugseth)
  - use threads for jobs on Rubinius (@YorickPeterse)
  - skip dependencies from other platforms (@mvz)
  - work when Rubygems was built without SSL (@andremedeiros)

## 1.6.3 (2014-06-16)

Bugfixes:

  - fix regression when resolving many conflicts (#2994, @Who828)
  - use local gemspec for builtin gems during install --local (#3041, @Who828)
  - don't warn about sudo when installing on Windows (#2984, @indirect)
  - shell escape `bundle open` arguments (@indirect)

## 1.6.2 (2014-04-13)

Bugfixes:

  - fix an exception when using builtin gems (#2915, #2963, @gnufied)
  - cache gems that are built in to the running ruby (#2975, @indirect)
  - re-allow deploying cached git gems without git installed (#2968, @aughr)
  - keep standalone working even with builtin gems (@indirect)
  - don't update vendor/cache in deployment mode (#2921, @indirect)

Features:

  - warn informatively when `bundle install` is run as root (#2936, @1337807)

## 1.6.1 (2014-04-02)

Bugfixes:

  - update C extensions when git gem versions change (#2948, @dylanahsmith)

Features:

  - add support for C extensions in sudo mode on Rubygems 2.2

## 1.6.0 (2014-03-28)

Bugfixes:

  - many Gemfiles that caused incorrect errors now resolve correctly (@Who828)
  - redirects across hosts now work on rubies without OpenSSL (#2686, @grddev)
  - gemspecs now handle filenames with newlines (#2634, @jasonmp85)
  - support escaped characters in usernames and passwords (@punkie)
  - no more exception on `update GEM` without lock file (@simi)
  - allow long config values (#2823, @kgrz)
  - cache successfully even locked to gems shipped with Ruby (#2869, @aughr)
  - respect NO_PROXY even if a proxy is configured (#2878, @stlay)
  - only retry git commands that hit the network (#2899, @timmoore)
  - fix NameError regression when OpenSSL is not available (#2898, @timmoore)
  - handle exception installing when build_info owned by root (@Who828)
  - skip HTTP redirects from rubygems.org, huge speed boost (@Who828)

Features:

  - resolver rewritten to avoid recursion (@Who828)
  - add `git_source` for custom options like :github and :gist (@strzalek)
  - HTTP auth may now be stored in `bundle config` (@smashwilson)
  - some complex Gemfiles are resolved up to 10x faster (@Who828)
  - add support for IRB alternatives such as Pry and Ripl (@joallard, @postmodern)
  - highlight installed or updated gems (#2722, #2741, @yaotti, @simi)
  - display the `post_install_message` for gems installed via :git (@phallstrom)
  - `bundle outdated --strict` now only reports allowed updates (@davidblondeau)
  - `bundle show --verbose` Add gem summary to the output (@lardcanoe)
  - `bundle gem GEM --ext` now generates a skeleton for a C extension (@superdealloc)
  - Avoid using threequals operator where possible (@as-cii)
  - Add `bundle update --group` to update specific group (#2731 @banyan)

Documentation:

  - Add missing switches for bundle-install(1) and bundle-update(1) (@as-cii)

## 1.5.3 (2014-02-06)

Bugfixes:

  - find "missing" gems that are actually present (#2780, #2818, #2854)
  - use n-1 cores when given n jobs for parallel install (@jdickey)

## 1.5.2 (2014-01-10)

Bugfixes:

  - fix integration with Rubygems 1.8.0-1.8.19
  - handle ENETDOWN exception during network requests
  - gracefully shut down after interrupt during parallel install (@Who828)
  - allow Rails to run Thor without debug mode (@rafaelfranca)
  - set git binstub permissions by umask (@v-yarotsky)
  - remove parallel install debug log

## 1.5.1 (2013-12-28)

Bugfixes:

  - correctly find gems installed with Ruby by default

## 1.5.0 (2013-12-26)

Features:

  - install missing gems if their specs are present (@hone)

Bugfixes:

  - use print for "Installing…" so messages are thread-safe (@TimMoore)

## 1.5.0.rc.2 (2013-12-18)

"Features":

  - Support threaded installation on Rubygems 2.0.7+
  - Debug installation logs in .bundle/install.log

"Bugfixes":

  - Try to catch gem installation race conditions

## 1.5.0.rc.1 (2013-11-09)

Features:

  - bundle update also accepts --jobs (#2692, @mrkn)
  - add fork URL to README for new `bundle gem` (#2665, @zzak)
  - add `bundle outdated --strict` (#2685, @davidblondeau)
  - warn if same gem/version is added twice (#2679, @jendiamond)
  - don't redownload installed specs for `bundle install` (#2680, @cainlevy)
  - override gem sources with mirrors (#2650, @danielsdeleo, @mkristian)

Bugfixes:

  - fix sharing same SSL socket when forking workers for parallel install (#2632)
  - fix msg typo in GitNotAllowedError (#2654, @joyicecloud)
  - fix Bundler.which for directories (#2697, @rhysd)
  - properly require `Capistrano::Version` (#2690, @steveklabnik)
  - search for git.exe and git
  - fix the bug that downloads every spec when API fetcher encouters an error
  - only retry network requests

## 1.4.0.rc.1 (2013-09-29)

Features:

  - add support for the x64-mingw32 platform (#2356, #2590, @larskanis)
  - add :patchlevel option to ruby DSL
  - add `bundler` bin (#2598, @kirs)
  - friendly ambiguous error messages (#2581, #2550, @jlsuttles, @jendiamond, @joyicecloud)
  - add `:jruby_18` and `:jruby_19` platform options (@mcfiredrill)
  - add X.509 client certificates for auth without passwords (@snackbandit)
  - add `exec --keep-file-descriptors` for Ruby 1.9-like behavior on 2.0 (@steved555)
  - print a better error when git is not installed (@joyicecloud)
  - exit non-zero when `outdated` is run with an unknown gem (@joyicecloud)
  - add `:ruby_21` platform option (@brandonblack)
  - add `--retry` to retry failed network and git commands (@schneems)
  - include command and versions in User-Agent (@indirect, @joyicecloud)

Bugfixes:

  - allow passwordless Basic Auth (#2606, @rykov)
  - don't suggest `gem install foo` when `foo` is a git gem that fails (@kirs)
  - revert #2569, staying compatible with git: instead of https: for :github gems
  - handle exceptions while installing gems in parallel (@gnufied)

## 1.4.0.pre.1 (2013-08-04)

Features:

  - retry network requests while installing gems (#2561, @ascherger)
  - faster installs using gemspecs from the local system cache (#2497, @mipearson)
  - add `bundle install -jN` for N parallel gem installations (#2481, @eagletmt)
  - add `ENV['DEBUG_RESOLVER_TREE']` outputs resolver tree (@dblock)
  - set $MANPATH so `bundle exec man name` works (#1624, @sunaku)
  - use `man` instead of `groff` (#2579, @ixti, @simi)
  - add Gemfile dependency info to bundle outdated output (#2487, @rahearn)
  - allow `require: true` as an alias for `require: <name>` (#2538, @ndbroadbent)
  - rescue and report Thor errors (#2478, @pjvds)
  - detect cyclic dependencies (#2564, @gnufied)
  - support multiple gems in `binstubs` (#2576, @lucasmazza)
  - use https instead of git for :github gems (#2569, @fuadsaud)
  - add quiet option to `bundle package` (#2573, @shtirlic)
  - use RUBYLIB instead of RUBYOPT for better Windows support (#2536, @equinux)

Bugfixes:

  - reduce stack size while resolving to fix JRuby overflow (#2510, @headius)
  - display GitErrors while loading specs in --verbose mode (#2461)
  - allow the same options hash to be passed to multiple gems (#2447)
  - handle missing binaries without an exception (#2019, @luismreis)

## 1.3.6 (8 January 2014)

Bugfixes:

  - make gemspec path option preserve relative paths in lock file (@bwillis)
  - use umask when creating binstubs (#1618, @v-yarotsky)
  - warn if graphviz is not installed (#2435, @Agis-)
  - show git errors while loading gemspecs
  - don't mutate gem method options hash (#2447)
  - print Thor errors (#2478, @pjvds)
  - print Rubygems system exit errors (James Cook)
  - more Pathnames into Strings for MacRuby (@kml)
  - preserve original gemspec path (@bwillis)
  - remove warning about deps with :git (#1651, @ixti)
  - split git files on null (#2634, @jasonmp85)
  - handle cross-host redirects without SSL (#2686, @grddev)
  - handle Rubygems 2 security exception (@zzak)
  - reinstall gems if they are missing with spec present
  - set binstub permissions using umask (#1618, @v-yarotsky)

## 1.3.5 (3 April 2013)

Features:

  - progress indicator while resolver is running (@chief)

Bugfixes:

  - update local overrides with orphaned revisions (@jamesferguson)
  - revert to working quoting of RUBYOPT on Windows (@ogra)
  - use basic auth even when SSL is not available (@jayniz)
  - installing git gems without dependencies in deployment now works

## 1.3.4 (15 March 2013)

Bugfixes:

  - load YAML on Rubygems versions that define module YAML
  - fix regression that broke --without on ruby 1.8.7

## 1.3.3 (13 March 2013)

Features:

  - compatible with Rubygems 2.0.2 (higher and lower already work)
  - mention skipped groups in bundle install and bundle update output (@simi)
  - `gem` creates rake tasks for minitest (@coop) and rspec

Bugfixes:

  - require rbconfig for standalone mode

## 1.3.2 (7 March 2013)

Features:

  - include rubygems.org CA chain

Bugfixes:

  - don't store --dry-run as a Bundler setting

## 1.3.1 (3 March 2013)

Bugfixes:

  - include manpages in gem, restoring many help pages
  - handle more SSL certificate verification failures
  - check for the full version of SSL, which we need (@alup)
  - gem rake task 'install' now depends on task 'build' (@sunaku)

## 1.3.0 (24 February 2013)

Features:

  - raise a useful error when the lockfile contains a merge conflict (@zofrex)
  - ensure `rake release` checks for uncommitted as well as unstaged (@benmoss)
  - allow environment variables to be negated with 'false' and '0' (@brettporter)
  - set $MANPATH inside `exec` for gems with man pages (@sunaku)
  - partial gem names for `open` and `update` now return a list (@takkanm)

Bugfixes:

  - `update` now (again) finds gems that aren't listed in the Gemfile
  - `install` now (again) updates cached gems that aren't in the Gemfile
  - install Gemfiles with HTTP sources even without OpenSSL present
  - display CerficateFailureError message in full

## 1.3.0.pre.8 (12 February 2013)

Security:

  - validate SSL certificate chain during HTTPS network requests
  - don't send HTTP Basic Auth creds when redirected to other hosts (@perplexes)
  - add `--trust-policy` to `install`, like `gem install -P` (@CosmicCat, #2293)

Features:

  - optimize resolver when too new of a gem is already activated (@rykov, #2248)
  - update Net::HTTP::Persistent for SSL cert validation and no_proxy ENV
  - explain SSL cert validation failures
  - generate gemspecs when installing git repos, removing shellouts
  - add pager selection (@csgui)
  - add `licenses` command (@bryanwoods, #1898)
  - sort output from `outdated` (@richardkmichael, #1896)
  - add a .travis.yml to `gem -t` (@ndbroadbent, #2143)
  - inform users when the resolver starts
  - disable reverse DNS to speed up API requests (@raggi)

Bugfixes:

  - raise errors while requiring dashed gems (#1807)
  - quote the Bundler path on Windows (@jgeiger, #1862, #1856)
  - load gemspecs containing unicode (@gaffneyc, #2301)
  - support any ruby version in --standalone
  - resolve some ruby -w warnings (@chastell, #2193)
  - don't scare users with an error message during API fallback
  - `install --binstubs` is back to overwriting. thanks, SemVer.

## 1.3.0.pre.7 (22 January 2013)

Bugfixes:

  - stubs for gems with dev deps no longer cause exceptions (#2272)
  - don't suggest binstubs to --binstubs users

## 1.3.0.pre.6 (22 January 2013)

Features:

  - `binstubs` lists child gem bins if a gem has no binstubs
  - `bundle gem --edit` will open the new gemspec (@ndbroadbent)
  - `bundle gem --test rspec` now makes working tests (@tricknotes)
  - `bundle env` prints info about bundler's environment (@peeja)
  - add `BUNDLE_IGNORE_CONFIG` environment variable support (@richo)

Bugfixes:

  - don't overwrite custom binstubs during `install --binstubs`
  - don't throw an exception if `binstubs` gem doesn't exist
  - `bundle config` now works in directories without a Gemfile

## 1.3.0.pre.5 (Jan 9, 2013)

Features:

  - make `--standalone` require lines ruby engine/version agnostic
  - add `--dry-run` to `bundle clean` (@wfarr, #2237)

Bugfixes:

  - don't skip writing binstubs when doing `bundle install`
  - distinguish between ruby 1.9/2.0 when using :platforms (@spastorino)

## 1.3.0.pre.4 (Jan 3, 2013)

Features:

  - `bundle binstubs <gem>` to setup individual binstubs
  - `bundle install --binstubs ""` will remove binstubs option
  - `bundle clean --dry-run` will print out gems instead of removing them

Bugfixes:

  - Avoid stack traces when Ctrl+C during bundle command (@mitchellh)
  - fix YAML parsing in in ruby-preview2

## 1.3.0.pre.3 (Dec 21, 2012)

Features:

  - pushing gems during `rake release` can be disabled (@trans)
  - installing gems with `rake install` is much faster (@utkarshkukreti)
  - added platforms :ruby_20 and :mri_20, since the ABI has changed
  - added '--edit' option to open generated gemspec in editor

Bugfixes:

  - :git gems with extensions now work with Rubygems >= 2.0 (@jeremy)
  - revert SemVer breaking change to :github
  - `outdated` exits non-zero if outdated gems found (@rohit, #2021)
  - https Gist URLs for compatibility with Gist 2.0 (@NARKOZ)
  - namespaced gems no longer generate a superfluous directory (@banyan)

## 1.3.0.pre.2 (Dec 9, 2012)

Features:

  - `config` expands local overrides like `local.rack .` (@gkop, #2205)
  - `gem` generates files correctly for names like `jquery-rails` (@banyan, #2201)
  - use gems from gists with the :gist option in the Gemfile (@jgaskins)

Bugfixes:

  - Gemfile sources other than rubygems.org work even when .gemrc contains sources
  - caching git gems now caches specs, fixing e.g. git ls-files (@bison, #2039)
  - `show GEM` now warns if the directory has been deleted (@rohit, #2070)
  - git output hidden when running in --quiet mode (@rohit)

## 1.3.0.pre (Nov 29, 2012)

Features:

  - compatibile with Ruby 2.0.0-preview2
  - compatibile with Rubygems 2.0.0.preview2 (@drbrain, @evanphx)
  - ruby 2.0 added to the `:ruby19` ABI-compatible platform
  - lazy load YAML, allowing Psych to be specified in the Gemfile
  - significant performance improvements (@cheald, #2181)
  - `inject` command for scripted Gemfile additions (Engine Yard)
  - :github option uses slashless arguements as repo owner (@rking)
  - `open` suggests gem names for typos (@jdelStrother)
  - `update` reports non-existent gems (@jdelStrother)
  - `gem` option --test can generate rspec stubs (@MafcoCinco)
  - `gem` option --test can generate minitest stubs (@kcurtin)
  - `gem` command generates MIT license (@BrentWheeldon)
  - gem rake task 'release' resuses existing tags (@shtirlic)

Bugfixes:

  - JRuby new works with HTTPS gem sources (@davidcelis)
  - `install` installs both rake rake-built gems at once (@crowbot, #2107)
  - handle Errno::ETIMEDOUT errors (@jmoses)
  - handle Errno::EAGAIN errors on JRuby
  - disable ANSI coloring when output is redirected (@tomykaira)
  - raise LoadErrors correctly during Bundler.require (@Empact)
  - do not swallow --verbose on `bundle exec` (@sol, #2102)
  - `gem` generates gemspecs that block double-requires
  - `gem` generates gemspecs that admit they depend on rake

## 1.2.5 (Feb 24, 2013)

Bugfixes:

  - install Gemfiles with HTTP sources even without OpenSSL present
  - display CerficateFailureError message in full

## 1.2.4 (Feb 12, 2013)

Features:

  - warn about Ruby 2.0 and Rubygems 2.0
  - inform users when the resolver starts
  - disable reverse DNS to speed up API requests (@raggi)

Bugfixes:

  - don't send user/pass when redirected to another host (@perplexes)
  - load gemspecs containing unicode (@gaffneyc, #2301)
  - support any ruby version in --standalone
  - resolve some ruby -w warnings (@chastell, #2193)
  - don't scare users with an error message during API fallback

## 1.2.3 (Nov 29, 2012)

Bugfixes:

  - fix exceptions while loading some gemspecs

## 1.2.2 (Nov 14, 2012)

Bugfixes:

  - support new Psych::SyntaxError for Ruby 2.0.0 (@tenderlove, @sol)
  - `bundle viz` works with git gems again (@hirochachacha)
  - recognize more cases when OpenSSL is not present

## 1.2.1 (Sep 19, 2012)

Bugfixes:

  - `bundle clean` now works with BUNDLE_WITHOUT groups again
  - have a net/http read timeout around the Gemcutter API Endpoint

## 1.2.0 (Aug 30, 2012)

Bugfixes:

  - raise original error message from LoadError's

Documentation:

  - `platform` man pages

## 1.2.0.rc.2 (Aug 8, 2012)

Bugfixes:

  - `clean` doesn't remove gems that are included in the lockfile

## 1.2.0.rc (Jul 17, 2012)

Features:

  - `check` now has a `--dry-run` option (@svenfuchs, #1811)
  - loosen ruby directive for engines
  - prune git/path directories inside vendor/cache (@josevalim, #1988)
  - update vendored thor to 0.15.2 (@sferik)
  - add .txt to LICENSE (@postmodern, #2001)
  - add `config disable_local_branch_check` (@josevalim, #1985)
  - fall back on the full index when experiencing syck errors (#1419)
  - handle syntax errors in Ruby gemspecs (#1974)

Bugfixes:

  - fix `pack`/`cache` with `--all` (@josevalim, #1989)
  - don't display warning message when `cache_all` is set
  - check for `nil` PATH (#2006)
  - Always try to keep original GEM_PATH (@drogus, #1920)

## 1.2.0.pre.1 (May 27, 2012)

Features:

  - Git gems import submodules of submodules recursively (@nwwatson, #1935)

Bugfixes:

  - Exit from `check` with a non-zero status when frozen with no lock
  - Use `latest_release` in Capistrano and Vlad integration (#1264)
  - Work around a Ruby 1.9.3p194 bug in Psych when config files are empty

Documentation:

  - Add instructions for local git repos to the `config` manpage
  - Update the `Gemfile` manpage to include ruby versions (@stevenh512)
  - When OpenSSL is missing, provide instructions for fixing (#1776 etc.)
  - Unknown exceptions now link to ISSUES for help instead of a new ticket
  - Correct inline help for `clean --force` (@dougbarth, #1911)

## 1.2.0.pre (May 4, 2012)

Features:

  - bundle package now accepts --all to package git and path dependencies
  - bundle config now accepts --local, --global and --delete options
  - It is possible to override a git repository via configuration.
    For instance, if you have a git dependency on rack, you can force
    it to use a local repo with `bundle config local.rack ~/path/to/rack`
  - Cache gemspec loads for performance (@dekellum, #1635)
  - add --full-index flag to `bundle update` (@fluxx, #1829)
  - add --quiet flag to `bundle update` (@nashby, #1654)
  - Add Bundler::GemHelper.gemspec (@knu, #1637)
  - Graceful handling of Gemfile syntax errors (@koraktor, #1661)
  - `bundle platform` command
  - add ruby to DSL, to specify version of ruby
  - error out if the ruby version doesn't match

Performance:

  - bundle exec shouldn't run Bundler.setup just setting the right rubyopts options is enough (@spastorino, #1598)

Bugfixes:

  - Avoid passing RUBYOPT changes in with_clean_env block (@eric1234, #1604)
  - Use the same ruby to run subprocesses as is running rake (@brixen)

Documentation:

  - Add :github documentation in DSL (@zofrex, #1848, #1851, #1852)
  - Add docs for the --no-cache option (@fluxx, #1796)
  - Add basic documentation for bin_path and bundle_path (@radar)
  - Add documentation for the run method in Bundler::Installer

## 1.1.5 (Jul 17, 2012)

Features:

  - Special case `ruby` directive from 1.2.0, so you can install Gemfiles that use it

## 1.1.4 (May 27, 2012)

Bugfixes:

  - Use `latest_release` in Capistrano and Vlad integration (#1264)
  - Unknown exceptions now link to ISSUES for help instead of a new ticket
  - When OpenSSL is missing, provide instructions for fixing (#1776 etc.)
  - Correct inline help for `clean --force` (@dougbarth, #1911)
  - Work around a Ruby 1.9.3p194 bug in Psych when config files are empty

## 1.1.3 (March 23, 2012)

Bugfixes:

  - escape the bundler root path (@tenderlove, #1789)

## 1.1.2 (March 20, 2012)

Bugfixes:

  - Fix --deployment for multiple PATH sections of the same source (#1782)

## 1.1.1 (March 14, 2012)

Bugfixes:

  - Rescue EAGAIN so the fetcher works on JRuby on Windows
  - Stop asking users to report gem installation errors
  - Clarify "no sources" message
  - Use $\ so `bundle gem` gemspecs work on Windows (@postmodern)
  - URI-encode gem names for dependency API (@rohit, #1672)
  - Fix `cache` edge case in rubygems 1.3.7 (#1202)

Performance:

  - Reduce invocation of git ls-files in `bundle gem` gemspecs (@knu)

## 1.1.0 (Mar 7, 2012)

Bugfixes:

  - Clean up corrupted lockfiles on bundle installs
  - Prevent duplicate GIT sources
  - Fix post_install_message when uing the endpoint API

## 1.1.rc.8 (Mar 3, 2012)

Performance:

  - don't resolve if the Gemfile.lock and Gemfile haven't changed

Bugfixes:

  - Load gemspecs from git even when a released gem has the same version (#1609)
  - Declare an accurate Ruby version requirement of 1.8.7 or newer (#1619)
  - handle gemspec development dependencies correctly (@raggi, #1639)
  - Avoid passing RUBYOPT changes in with_clean_env block. (eric1234, #1604)

## 1.1.rc.7 (Dec 29, 2011)

Bugfixes:

  - Fix bug where `clean` would break when using :path with no gemspec

## 1.1.rc.6 (Dec 22, 2011)

Bugfixes:

  - Fix performance regression from 1.0 (@spastorino, #1511, #1591, #1592)
  - Load gems correctly when GEM_HOME is blank
  - Refresh gems so Bundler works from inside a bundle
  - Handle empty .bundle/config files without an error

## 1.1.rc.5 (Dec 14, 2011)

Bugfixes:

  - Fix ASCII encoding errors with gem (rerelease with ruby 1.8)

## 1.1.rc.4 (Dec 14, 2011)

Features:

  - `bundle viz` has the option to output a DOT file instead of a PNG (@hirochachacha, #683)

Bugfixes:

  - Ensure binstubs generated when using --standalone point to the standalonde bundle (@cowboyd, #1588)
  - fix `bundle viz` (@hirochachacha, #1586)

## 1.1.rc.3 (Dec 8, 2011)

Bugfixes:

  - fix relative_path so it checks Bundler.root is actually in the beginning of the path (#1582)
  - fix bundle outdated doesn't list all gems (@joelmoss, #1521)

## 1.1.rc.2 (Dec 6, 2011)

Features:

  - Added README.md to `newgem` (@ognevsky, #1574)
  - Added LICENSE (MIT) to newgem (@ognevsky, #1571)

Bugfixes:

  - only auto-namespace requires for implied requires (#1531)
  - fix bundle clean output for git repos (#1473)
  - use Gem.bindir for bundle clean (#1544, #1532)
  - use `Gem.load_env_plugins` instead of `Gem.load_env_plugins` (#1500, #1543)
  - differentiate Ruby 2.0 (trunk) from Ruby 1.9 (@tenderlove, #1539)
  - `bundle clean` handles 7 length git hash for bundle clean (#1490, #1491)
  - fix Psych loading issues
  - Search $PATH for a binary rather than shelling out to `which` (@tenderlove, #1573)
  - do not clear RG cache unless we actually modify GEM_PATH and GEM_HOME- use `Gem.load_env_plugins` instead of `Gem.load_env_plugins` (#1500, #1543)
  - `newgem` now uses https://rubygems.org (#1562)
  - `bundle init` now uses https://rubygems.org (@jjb, #1522)
  - `bundle install/update` does not autoclean when using --path for semver

Documentation:

  - added documentation for --shebang option for `bundle install` (@lunks, #1475, #1558)

## 1.1.rc (Oct 3, 2011)

Features:

  - add `--shebang` option to bundle install (@bensie, #1467)
  - build passes on ruby 1.9.3rc1 (#1458, #1469)
  - hide basic auth credentials for custom sources (#1440, #1463)

Bugfixes:

  - fix index search result caching (#1446, #1466)
  - fix fetcher prints multiple times during install (#1445, #1462)
  - don't mention API errors from non-rubygems.org sources
  - fix autoclean so it doesn't remove bins that are used (#1459, #1460)

Documentation:

  - add :require => [...] to the gemfile(5) manpage (@nono, #1468)

## 1.1.pre.10 (Sep 27, 2011)

Features:

  - `config system_bindir foo` added, works like "-n foo" in your .gemrc file

## 1.1.pre.9 (Sep 18, 2011)

Features:

  - `clean` will now clean up all old .gem and .gemspec files, cleaning up older pres
  - `clean` will be automatically run after bundle install and update when using `--path` (#1420, #1425)
  - `clean` now takes a `--force` option (#1247, #1426)
  - `clean` will clean up cached git dirs in bundle clean (#1390)
  - remove deprecations from DSL (#1119)
  - autorequire tries directories for gems with dashed names (#1205)
  - adds a `--paths` flag to `bundle show` to list all the paths of bundled gems (@tiegz, #1360)
  - load rubygems plugins in the bundle binary (@tpope, #1364)
  - make `--standalone` respect `--path` (@cowboyd, #1361)

Bugfixes:

  - Fix `clean` to handle nested gems in a git repo (#1329)
  - Fix conflict from revert of benchmark tool (@boffbowsh, #1355)
  - Fix fatal error when unable to connect to gem source (#1269)
  - Fix `outdated` to find pre-release gems that are installed. (#1359)
  - Fix color for ui. (#1374)
  - Fix installing to user-owned system gems on OS X
  - Fix caching issue in the resolver (#1353, #1421)
  - Fix :github DSL option

## 1.1.pre.8 (Aug 13, 2011)

Bugfixes:

  - Fix `bundle check` to not print fatal error message (@cldwalker, #1347)
  - Fix require_sudo when Gem.bindir isn't writeable (#1352)
  - Fix not asking Gemcutter API for dependency chain of git gems in --deployment (#1254)
  - Fix `install --binstubs` when using --path (#1332)

## 1.1.pre.7 (Aug 8, 2011)

Bugfixes:

  - Fixed invalid byte sequence error while installing gem on Ruby 1.9 (#1341)
  - Fixed exception when sudo was needed to install gems (@spastorino)

## 1.1.pre.6 (Aug 8, 2011)

Bugfixes:

  - Fix cross repository dependencies (#1138)
  - Fix git dependency fetching from API endpoint (#1254)
  - Fixes for bundle outdated (@joelmoss, #1238)
  - Fix bundle standalone when using the endpoint (#1240)

Features:

  - Implement `to_ary` to avoid calls to method_missing (@tenderlove, #1274)
  - bundle clean removes old .gem files (@cldwalker, #1293)
  - Correcly identify missing child dependency in error message
  - Run pre-install, post-build, and post-install gem hooks for git gems (@warhammerkid, #1120)
  - create Gemfile.lock for empty Gemfile (#1218)

## 1.1.pre.5 (June 11, 2011)

Bugfixes:

  - Fix LazySpecification on Ruby 1.9 (@dpiddy, #1232)
  - Fix HTTP proxy support (@leobessa, #878)

Features:

  - Speed up `install --deployment` by using the API endpoint
  - Support Basic HTTP Auth for the API endpoint (@dpiddy, #1229)
  - Add `install --full-index` to disable the API endpoint, just in case
  - Significantly speed up install by removing unneeded gemspec fetches
  - `outdated` command shows outdated gems (@joelmoss, #1130)
  - Print gem post install messages (@csquared, #1155)
  - Reduce memory use by removing Specification.new inside method_missing (@tenderlove, #1222)
  - Allow `check --path`

## 1.1.pre.4 (May 5, 2011)

Bugfixes:

  - Fix bug that could prevent installing new gems

## 1.1.pre.3 (May 4, 2011)

Features:

  - Add `bundle outdated` to show outdated gems (@joelmoss)
  - Remove BUNDLE_* from `Bundler.with_clean_env` (@wuputah)
  - Add Bundler.clean_system, and clean_exec (@wuputah)
  - Use git config for gem author name and email (@krekoten)

Bugfixes:

  - Fix error calling Bundler.rubygems.gem_path
  - Fix error when Gem.path returns Gem::FS instead of String

## 1.1.pre.2 (April 28, 2011)

Features:

  - Add :github option to Gemfile DSL for easy git repos
  - Merge all fixes from 1.0.12 and 1.0.13

## 1.1.pre.1 (February 2, 2011)

Bugfixes:

  - Compatibility with changes made by Rubygems 1.5

## 1.1.pre (January 21, 2011)

Features:

  - Add bundle clean. Removes unused gems from --path directory
  - Initial Gemcutter Endpoint API work, BAI Fetching source index
  - Added bundle install --standalone
  - Ignore Gemfile.lock when buliding new gems
  - Make it possible to override a .gemspec dependency's source in the
    Gemfile

Removed:

  - Removed bundle lock
  - Removed bundle install <path>
  - Removed bundle install --production
  - Removed bundle install --disable-shared-gems

## 1.0.21 (September 30, 2011)

  - No changes from RC

## 1.0.21.rc (September 29, 2011)

Bugfixes:

  - Load Psych unless Syck is defined, because 1.9.2 defines YAML

## 1.0.20 (September 27, 2011)

Features:

  - Add platform :maglev (@timfel, #1444)

Bugfixes:

  - Ensure YAML is required even if Psych is found
  - Handle directory names that contain invalid regex characters

## 1.0.20.rc (September 18, 2011)

Features:

  - Rescue interrupts to `bundle` while loading bundler.rb (#1395)
  - Allow clearing without groups by passing `--without ''` (#1259)

Bugfixes:

  - Manually sort requirements in the lockfile (#1375)
  - Remove several warnings generated by ruby -w (@stephencelis)
  - Handle trailing slashes on names passed to `gem` (#1372)
  - Name modules for gems like 'test-foo_bar' correctly (#1303)
  - Don't require Psych if Syck is already loaded (#1239)

## 1.0.19.rc (September 13, 2011)

Features:

  - Compatability with Rubygems 1.8.10 installer changes
  - Report gem installation failures clearly (@rwilcox, #1380)
  - Useful error for cap and vlad on first deploy (@nexmat, @kirs)

Bugfixes:

  - `exec` now works when the command contains 'exec'
  - Only touch lock after changes on Windows (@robertwahler, #1358)
  - Keep load paths when #setup is called multiple times (@radsaq, #1379)

## 1.0.18 (August 16, 2011)

Bugfixes:

  - Fix typo in DEBUG_RESOLVER (@geemus)
  - Fixes rake 0.9.x warning (@mtylty, #1333)
  - Fix `bundle cache` again for rubygems 1.3.x

Features:

  - Run the bundle install earlier in a Capistrano deployment (@cgriego, #1300)
  - Support hidden gemspec (@trans, @cldwalker, #827)
  - Make fetch_specs faster (@zeha, #1294)
  - Allow overriding development deps loaded by #gemspec (@lgierth, #1245)

## 1.0.17 (August 8, 2011)

Bugfixes:

  - Fix rake issues with rubygems 1.3.x (#1342)
  - Fixed invalid byte sequence error while installing gem on Ruby 1.9 (#1341)

## 1.0.16 (August 8, 2011)

Features:

  - Performance fix for MRI 1.9 (@efficientcloud, #1288)
  - Shortcuts (like `bundle i`) for all commands (@amatsuda)
  - Correcly identify missing child dependency in error message

Bugfixes:

  - Allow Windows network share paths with forward slashes (@mtscout6, #1253)
  - Check for rubygems.org credentials so `rake release` doesn't hang (#980)
  - Find cached prerelease gems on rubygems 1.3.x (@dburt, #1202)
  - Fix `bundle install --without` on kiji (@tmm1, #1287)
  - Get rid of warning in ruby 1.9.3 (@smartinez87, #1231)

Documentation:

  - Documentation for `gem ..., :require => false` (@kmayer, #1292)
  - Gems provide "executables", they are rarely also binaries (@fxn, #1242)

## 1.0.15 (June 9, 2011)

Features:

  - Improved Rubygems integration, removed many deprecation notices

Bugfixes:

  - Escape URL arguments to git correctly on Windows (1.0.14 regression)

## 1.0.14 (May 27, 2011)

Features:

  - Rubinius platform :rbx (@rkbodenner)
  - Include gem rake tasks with "require 'bundler/gem_tasks" (@indirect)
  - Include user name and email from git config in new gemspec (@ognevsky)

Bugfixes:

  - Set file permissions after checking out git repos (@tissak)
  - Remove deprecated call to Gem::SourceIndex#all_gems (@mpj)
  - Require the version file in new gemspecs (@rubiii)
  - Allow relative paths from the Gemfile in gems with no gemspec (@mbirk)
  - Install gems that contain 'bundler', e.g. guard-bundler (@hone)
  - Display installed path correctly on Windows (@tadman)
  - Escape quotes in git URIs (@mheffner)
  - Improve Rake 0.9 support (@quix)
  - Handle certain directories already existing (@raggi)
  - Escape filenames containing regex characters (@indirect)

## 1.0.13 (May 4, 2011)

Features:

  - Compatibility with Rubygems master (soon to be v1.8) (@evanphx)
  - Informative error when --path points to a broken symlink
  - Support Rake 0.9 and greater (@e2)
  - Output full errors for non-TTYs e.g. pow (@josh)

Bugfixes:

  - Allow spaces in gem path names for gem tasks (@rslifka)
  - Have cap run bundle install from release_path (@martinjagusch)
  - Quote git refspec so zsh doesn't expand it (@goneflyin)

## 1.0.12 (April 8, 2011)

Features:

  - Add --no-deployment option to `install` for disabling it on dev machines
  - Better error message when git fails and cache is present (@parndt)
  - Honor :bundle_cmd in cap `rake` command (@voidlock, @cgriego)

Bugfixes:

  - Compatibility with Rubygems 1.7 and Rails 2.3 and vendored gems (@evanphx)
  - Fix changing gem order in lock (@gucki)
  - Remove color escape sequences when displaying man pages (@bgreenlee)
  - Fix creating GEM_HOME on both JRuby 1.5 and 1.6 (@nickseiger)
  - Fix gems without a gemspec and directories in bin/ (@epall)
  - Fix --no-prune option for `bundle install` (@cmeiklejohn)

## 1.0.11 (April 1, 2011)

Features:

  - Compatibility with Rubygems 1.6 and 1.7
  - Better error messages when a git command fails

Bugfixes:

  - Don't always update gemspec gems (@carllerche)
  - Remove ivar warnings (@jackdempsey)
  - Fix occasional git failures in zsh (@jonah-carbonfive)
  - Consistent lock for gems with double deps like Cap (@akahn)

## 1.0.10 (February 1, 2011)

Bugfixes:

  - Fix a regression loading YAML gemspecs from :git and :path gems
  - Requires, namespaces, etc. to work with changes in Rubygems 1.5

## 1.0.9 (January 19, 2011)

Bugfixes:

  - Fix a bug where Bundler.require could remove gems from the load
    path. In Rails apps with a default application.rb, this removed
    all gems in groups other than :default and Rails.env

## 1.0.8 (January 18, 2011)

Features:

  - Allow overriding gemspec() deps with :git deps
  - Add --local option to `bundle update`
  - Ignore Gemfile.lock in newly generated gems
  - Use `less` as help pager instead of `more`
  - Run `bundle exec rake` instead of `rake` in Capistrano tasks

Bugfixes:

  - Fix --no-cache option for `bundle install`
  - Allow Vlad deploys to work without Capistrano gem installed
  - Fix group arguments to `bundle console`
  - Allow groups to be loaded even if other groups were loaded
  - Evaluate gemspec() gemspecs in their directory not the cwd
  - Count on Rake to chdir to the right place in GemHelper
  - Change Pathnames to Strings for MacRuby
  - Check git process exit status correctly
  - Fix some warnings in 1.9.3-trunk (thanks tenderlove)

## 1.0.7 (November 17, 2010)

Bugfixes:

  - Remove Bundler version from the lockfile because it broke
    backwards compatibility with 1.0.0-1.0.5. Sorry. :(

## 1.0.6 (November 16, 2010)

Bugfixes:

  - Fix regression in `update` that caused long/wrong results
  - Allow git gems on other platforms while installing (#579)

Features:

  - Speed up `install` command using various optimizations
  - Significantly increase performance of resolver
  - Use upcoming Rubygems performance improvements (@tmm1)
  - Warn if the lockfile was generated by a newer version
  - Set generated gems' homepage to "", so Rubygems will warn

## 1.0.5 (November 13, 2010)

Bugfixes:

  - Fix regression disabling all operations that employ sudo

## 1.0.4 (November 12, 2010)

Bugfixes:

  - Expand relative :paths from Bundler.root (eg ./foogem)
  - Allow git gems in --without groups while --frozen
  - Allow gem :ref to be a symbol as well as a string
  - Fix exception when Gemfile needs a newer Bundler version
  - Explanation when the current Bundler version conflicts
  - Explicit error message if Gemfile needs newer Bundler
  - Ignore an empty string BUNDLE_GEMFILE
  - Skeleton gemspec now works with older versions of git
  - Fix shell quoting and ref fetching in GemHelper
  - Disable colored output in --deployment
  - Preserve line endings in lock file

Features:

  - Add support for 'mingw32' platform (aka RubyInstaller)
  - Large speed increase when Gemfile.lock is already present
  - Huge speed increase when many (100+) system gems are present
  - Significant expansion of ISSUES, man pages, and docs site
  - Remove Open3 from GemHelper (now it works on Windows™®©)
  - Allow setting roles in built-in cap and vlad tasks

## 1.0.3 (October 15, 2010)

Bugfixes:

  - Use bitwise or in #hash to reduce the chance of overflow
  - `bundle update` now works with :git + :tag updates
  - Record relative :path options in the Gemfile.lock
  - :groups option on gem method in Gemfile now works
  - Add #platform method and :platform option to Gemfile DSL
  - --without now accepts a quoted, space-separated list
  - Installing after --deployment with no lock is now possible
  - Binstubs can now be symlinked
  - Print warning if cache for --local install is missing gems
  - Improve output when installing to a path
  - The tests all pass! Yay!

## 1.0.2 (October 2, 2010)

Bugfix:

  - Actually include the man pages in the gem, so help works

## 1.0.1 (October 1, 2010)

Features:

  - Vlad deployment recipe, `require 'bundler/vlad'`
  - Prettier bundle graphs
  - Improved gem skeleton for `bundle gem`
  - Prompt on file clashes when generating a gem
  - Option to generate binary with gem skeleton
  - Allow subclassing of GemHelper for custom tasks
  - Chdir to gem directory during `bundle open`

Bugfixes:

  - Allow gemspec requirements with a list of versions
  - Accept lockfiles with windows line endings
  - Respect BUNDLE_WITHOUT env var
  - Allow `gem "foo", :platform => :jruby`
  - Specify loaded_from path in fake gemspec
  - Flesh out gem_helper tasks, raise errors correctly
  - Respect RBConfig::CONFIG['ruby_install_name'] in binstubs

## 1.0.0 (August 29, 2010)

Features:

  - You can now define `:bundle_cmd` in the capistrano task

Bugfixes:

  - Various bugfixes to the built-in rake helpers
  - Fix a bug where shortrefs weren't unique enough and were
    therfore colliding
  - Fix a small bug involving checking whether a local git
    clone is up to date
  - Correctly handle explicit '=' dependencies with gems
    pinned to a git source
  - Fix an issue with Windows-generated lockfiles by reading
    and writing the lockfile in binary mode
  - Fix an issue with shelling out to git in Windows by
    using double quotes around paths
  - Detect new Rubygems sources in the Gemfile and update
    the lockfile

## 1.0.0.rc.6 (August 23, 2010)

Features:

  - Much better documentation for most of the commands and Gemfile
    format

Bugfixes:

  - Don't attempt to create directories if they already exist
  - Fix the capistrano task so that it actually runs
  - Update the Gemfile template to reference rubygems.org instead
    of :gemcutter
  - bundle exec should exit with a non zero exit code when the gem
    binary does not exist or the file is not executable.
  - Expand paths in Gemfile relative to the Gemfile and not the current
    working directory.

## 1.0.0.rc.5 (August 10, 2010)

Features:

  - Make the Capistrano task more concise.

Bugfixes:

  - Fix a regression with determining whether or not to use sudo
  - Allow using the --gemfile flag with the --deployment flag

## 1.0.0.rc.4 (August 9, 2010)

Features:

  - `bundle gem NAME` command to generate a new gem with Gemfile
  - Bundle config file location can be specified by BUNDLE_APP_CONFIG
  - Add --frozen to disable updating the Gemfile.lock at runtime
    (default with --deployment)
  - Basic Capistrano task now added as 'bundler/capistrano'

Bugfixes:

  - Multiple bundler process no longer share a tmp directory
  - `bundle update GEM` always updates dependencies of GEM as well
  - Deleting the cache directory no longer causes errors
  - Moving the bundle after installation no longer causes git errors
  - Bundle path is now correctly remembered on a read-only filesystem
  - Gem binaries are installed to Gem.bindir, not #{Gem.dir}/bin
  - Fetch gems from vendor/cache, even without --local
  - Sort lockfile by platform as well as spec

## 1.0.0.rc.3 (August 3, 2010)

Features:

  - Deprecate --production flag for --deployment, since the former
    was causing confusion with the :production group
  - Add --gemfile option to `bundle check`
  - Reduce memory usage of `bundle install` by 2-4x
  - Improve message from `bundle check` under various conditions
  - Better error when a changed Gemfile conflicts with Gemfile.lock

Bugfixes:

  - Create bin/ directory if it is missing, then install binstubs
  - Error nicely on the edge case of a pinned gem with no spec
  - Do not require gems for other platforms
  - Update git sources along with the gems they contain

## 1.0.0.rc.2 (July 29, 2010)

  - `bundle install path` was causing confusion, so we now print
    a clarifying warning. The preferred way to install to a path
    (which will not print the warning) is
    `bundle install --path path/to/install`.
  - `bundle install --system` installs to the default system
    location ($BUNDLE_PATH or $GEM_HOME) even if you previously
    used `bundle install --path`
  - completely remove `--disable-shared-gems`. If you install to
    system, you will not be isolated, while if you install to
    another path, you will be isolated from gems installed to
    the system. This was mostly an internal option whose naming
    and semantics were extremely confusing.
  - Add a `--production` option to `bundle install`:
    - by default, installs to `vendor/bundle`. This can be
      overridden with the `--path` option
    - uses `--local` if `vendor/cache` is found. This will
      guarantee that Bundler does not attempt to connect to
      Rubygems and will use the gems cached in `vendor/cache`
      instead
    - Raises an exception if a Gemfile.lock is not found
    - Raises an exception if you modify your Gemfile in development
      but do not check in an updated Gemfile.lock
  - Fixes a bug where switching a source from Rubygems to git
    would always say "the git source is not checked out" when
    running `bundle install`

NOTE: We received several reports of "the git source has not
been checked out. Please run bundle install". As far as we
can tell, these problems have two possible causes:

1. `bundle install ~/.bundle` in one user, but actually running
   the application as another user. Never install gems to a
   directory scoped to a user (`~` or `$HOME`) in deployment.
2. A bug that happened when changing a gem to a git source.

To mitigate several common causes of `(1)`, please use the
new `--production` flag. This flag is simply a roll-up of
the best practices we have been encouraging people to use
for deployment.

If you want to share gems across deployments, and you use
Capistrano, symlink release_path/current/vendor/bundle to
release_path/shared/bundle. This will keep deployments
snappy while maintaining the benefits of clean, deploy-time
isolation.

## 1.0.0.rc.1 (July 26, 2010)

  - Fixed a bug with `bundle install` on multiple machines and git

## 1.0.0.beta.10 (July 25, 2010)

  - Last release before 1.0.0.rc.1
  - Added :mri as a valid platform (platforms :mri { gem "ruby-debug" })
  - Fix `bundle install` immediately after modifying the :submodule option
  - Don't write to Gemfile.lock if nothing has changed, fixing situations
    where bundle install was run with a different user than the app
    itself
  - Fix a bug where other platforms were being wiped on `bundle update`
  - Don't ask for root password on `bundle install` if not needed
  - Avoid setting `$GEM_HOME` where not needed
  - First solid pass of `bundle config`
  - Add build options
    - `bundle config build.mysql --with-mysql-config=/path/to/config`

## 1.0.0.beta.9 (July 21, 2010)

  - Fix install failure when switching from a path to git source
  - Fix `bundle exec bundle *` in a bundle with --disable-shared-gems
  - Fix `bundle *` from inside a bundle with --disable-shared-gem
  - Shim Gem.refresh. This is used by Unicorn
  - Fix install failure when a path's dependencies changed

## 1.0.0.beta.8 (July 20, 2010)

  - Fix a Beta 7 bug involving Ruby 1.9

## 1.0.0.beta.7 (July 20, 2010, yanked)

  - Running `bundle install` twice in a row with a git source always crashed

## 1.0.0.beta.6 (July 20, 2010, yanked)

  - Create executables with bundle install --binstubs
  - You can customize the location (default is app/bin) with --binstubs other/location
  - Fix a bug where the Gemfile.lock would be deleted even if the update was exited
  - Fix a bug where cached gems for other platforms were sometimes deleted
  - Clean up output when nothing was deleted from cache (it previously said
    "Removing outdated gems ...")
  - Improve performance of bundle install if the git gem was already checked out,
    and the revision being used already exists locally
  - Fix bundle show bundler in some cases
  - Fix bugs with bundle update
  - Don't ever run git commands at runtime (fixes a number of common passenger issues)
  - Fixes an obscure bug where switching the source of a gem could fail to correctly
    change the source of its dependencies
  - Support multiple version dependencies in the Gemfile
    (gem "rails", ">= 3.0.0.beta1", "<= 3.0.0")
  - Raise an exception for ambiguous uses of multiple declarations of the same gem
    (for instance, with different versions or sources).
  - Fix cases where the same dependency appeared several times in the Gemfile.lock
  - Fix a bug where require errors were being swallowed during Bundler.require

## 1.0.0.beta.1

  - No `bundle lock` command. Locking happens automatically on install or update
  - No .bundle/environment.rb. Require 'bundler/setup' instead.
  - $BUNDLE_HOME defaults to $GEM_HOME instead of ~/.bundle
  - Remove lockfiles generated by 0.9

## 0.9.26

Features:

  - error nicely on incompatible 0.10 lockfiles

## 0.9.25 (May 3, 2010)

Bugfixes:

  - explicitly coerce Pathname objects to Strings for Ruby 1.9
  - fix some newline weirdness in output from install command

## 0.9.24 (April 22, 2010)

Features:

  - fetch submodules for git sources
  - limit the bundled version of bundler to the same as the one installing
  - force relative paths in git gemspecs to avoid raising Gem::NameTooLong
  - serialize GemCache sources correctly, so locking works
  - raise Bundler::GemNotFound instead of calling exit! inside library code
  - Rubygems 1.3.5 compatibility for the adventurous, not supported by me :)

Bugfixes:

  - don't try to regenerate environment.rb if it is read-only
  - prune outdated gems with the platform "ruby"
  - prune cache without errors when there are directories or non-gem files
  - don't re-write environment.rb if running after it has been loaded
  - do not monkeypatch Specification#load_paths twice when inside a bundle

## 0.9.23 (April 20, 2010)

Bugfixes:

  - cache command no longer prunes gems created by an older rubygems version
  - cache command no longer prunes gems that are for other platforms

## 0.9.22 (April 20, 2010)

Features:

  - cache command now prunes stale .gem files from vendor/cache
  - init --gemspec command now generates development dependencies
  - handle Polyglot's changes to Kernel#require with Bundler::ENV_LOADED (#287)
  - remove .gem files generated after installing a gem from a :path (#286)
  - improve install/lock messaging (#284)

Bugfixes:

  - ignore cached gems that are for another platform (#288)
  - install Windows gems that have no architecture set, like rcov (#277)
  - exec command while locked now includes the bundler lib in $LOAD_PATH (#293)
  - fix the `rake install` task
  - add GemspecError so it can be raised without (further) error (#292)
  - create a parent directory before cloning for git 1.5 compatibility (#285)

## 0.9.21 (April 16, 2010)

Bugfixes:

  - don't raise 'omg wtf' when lockfile is outdated

## 0.9.20 (April 15, 2010)

Features:

  - load YAML format gemspecs
  - no backtraces when calling Bundler.setup if gems are missing
  - no backtraces when trying to exec a file without the executable bit

Bugfixes:

  - fix infinite recursion in Bundler.setup after loading a bundled Bundler gem
  - request install instead of lock when env.rb is out of sync with Gemfile.lock

## 0.9.19 (April 12, 2010)

Features:

  - suggest `bundle install --relock` when the Gemfile has changed (#272)
  - source support for Rubygems servers without prerelease gem indexes (#262)

Bugfixes:

  - don't set up all groups every time Bundler.setup is called while locked (#263)
  - fix #full_gem_path for git gems while locked (#268)
  - eval gemspecs at the top level, not inside the Bundler class (#269)


## 0.9.18 (April 8, 2010)

Features:

  - console command that runs irb with bundle (and optional group) already loaded

Bugfixes:

  - Bundler.setup now fully disables system gems, even when unlocked (#266, #246)
    - fixes Yard, which found plugins in Gem.source_index that it could not load
    - makes behaviour of `Bundler.require` consistent between locked and unlocked loads

## 0.9.17 (April 7, 2010)

Features:

  - Bundler.require now calls Bundler.setup automatically
  - Gem::Specification#add_bundler_dependencies added for gemspecs

Bugfixes:

  - Gem paths are not longer duplicated while loading bundler
  - exec no longer duplicates RUBYOPT if it is already set correctly

## 0.9.16 (April 3, 2010)

Features:

  - exit gracefully on INT signal
  - resolver output now indicates whether remote sources were checked
  - print error instead of backtrace when exec cannot find a binary (#241)

Bugfixes:

  - show, check, and open commands work again while locked (oops)
  - show command for git gems
    - outputs branch names other than master
    - gets the correct sha from the checkout
    - doesn't print sha twice if :ref is set
  - report errors from bundler/setup.rb without backtraces (#243)
  - fix Gem::Spec#git_version to not error on unloaded specs
  - improve deprecation, Gemfile, and command error messages (#242)

## 0.9.15 (April 1, 2010)

Features:

  - use the env_file if possible instead of doing a runtime resolve
     - huge speedup when calling Bundler.setup while locked
     - ensures bundle exec is fast while locked
     - regenerates env_file if it was generated by an older version
  - update cached/packed gems when you update gems via bundle install

Bugfixes:

  - prep for Rubygems 1.3.7 changes
  - install command now pulls git branches correctly (#211)
  - raise errors on invalid options in the Gemfile

## 0.9.14 (March 30, 2010)

Features:

  - install command output vastly improved
    - installation message now accurate, with 'using' and 'installing'
    - bundler gems no longer listed as 'system gems'
  - show command output now includes sha and branch name for git gems
  - init command now takes --gemspec option for bootstrapping gem Gemfiles
  - Bundler.with_clean_env for shelling out to ruby scripts
  - show command now aliased as 'list'
  - VISUAL env var respected for GUI editors

Bugfixes:

  - exec command now finds binaries from gems with no gemspec
  - note source of Gemfile resolver errors
  - don't blow up if git urls are changed

## 0.9.13 (March 23, 2010)

Bugfixes:

  - exec command now finds binaries from gems installed via :path
  - gem dependencies are pulled in even if their type is nil
  - paths with spaces have double-quotes to work on Windows
  - set GEM_PATH in environment.rb so generators work with Rails 2

## 0.9.12 (March 17, 2010)

  - refactoring, internal cleanup, more solid specs

Features:

  - check command takes a --without option
  - check command exits 1 if the check fails

Bugfixes:

  - perform a topological sort on resolved gems (#191)
  - gems from git work even when paths or repos have spaces (#196)
  - Specification#loaded_from returns a String, like Gem::Specification (#197)
  - specs eval from inside the gem directory, even when locked
  - virtual gemspecs are now saved in environment.rb for use when loading
  - unify the Installer's local index and the runtime index (#204)

## 0.9.11 (March 9, 2010)

  - added roadmap with future development plans

Features:

  - install command can take the path to the gemfile with --gemfile (#125)
  - unknown command line options are now rejected (#163)
  - exec command hugely sped up while locked (#177)
  - show command prints the install path if you pass it a gem name (#148)
  - open command edits an installed gem with $EDITOR (#148)
  - Gemfile allows assigning an array of groups to a gem (#114)
  - Gemfile allows :tag option on :git sources
  - improve backtraces when a gemspec is invalid
  - improve performance by installing gems from the cache if present

Bugfixes:

  - normalize parameters to Bundler.require (#153)
  - check now checks installed gems rather than cached gems (#162)
  - don't update the gem index when installing after locking (#169)
  - bundle parenthesises arguments for 1.8.6 (#179)
  - gems can now be assigned to multiple groups without problems (#135)
  - fix the warning when building extensions for a gem from git with Rubygems 1.3.6
  - fix a Dependency.to_yaml error due to accidentally including sources and groups
  - don't reinstall packed gems
  - fix gems with git sources that are private repositories

## 0.9.10 (March 1, 2010)

  - depends on Rubygems 1.3.6

Bugfixes:

  - support locking after install --without
  - don't reinstall gems from the cache if they're already in the bundle
  - fixes for Ruby 1.8.7 and 1.9

## 0.9.9 (February 25, 2010)

Bugfixes:

  - don't die if GEM_HOME is an empty string
  - fixes for Ruby 1.8.6 and 1.9

## 0.9.8 (February 23, 2010)

Features:

  - pack command which both caches and locks
  - descriptive error if a cached gem is missing
  - remember the --without option after installing
  - expand paths given in the Gemfile via the :path option
  - add block syntax to the git and group options in the Gemfile
  - support gems with extensions that don't admit they depend on rake
  - generate gems using gem build gemspec so git gems can have native extensions
  - print a useful warning if building a gem fails
  - allow manual configuration via BUNDLE_PATH

Bugfixes:

  - eval gemspecs in the gem directory so relative paths work
  - make default spec for git sources valid
  - don't reinstall gems that are already packed

## 0.9.7 (February 17, 2010)

Bugfixes:

  - don't say that a gem from an excluded group is "installing"
  - improve crippling rubygems in locked scenarios

## 0.9.6 (February 16, 2010)

Features:

  - allow String group names
  - a number of improvements in the documentation and error messages

Bugfixes:

  - set SourceIndex#spec_dirs to solve a problem involving Rails 2.3 in unlocked mode
  - ensure Rubygems is fully loaded in Ruby 1.9 before patching it
  - fix `bundle install` for a locked app without a .bundle directory
  - require gems in the order that the resolver determines
  - make the tests platform agnostic so we can confirm that they're green on JRuby
  - fixes for Ruby 1.9

## 0.9.5 (Feburary 12, 2010)

Features:

  - added support for :path => "relative/path"
  - added support for older versions of git
  - added `bundle install --disable-shared-gems`
  - Bundler.require fails silently if a library does not have a file on the load path with its name
  - Basic support for multiple rubies by namespacing the default bundle path using the version and engine

Bugfixes:

  - if the bundle is locked and .bundle/environment.rb is not present when Bundler.setup is called, generate it
  - same if it's not present with `bundle check`
  - same if it's not present with `bundle install`<|MERGE_RESOLUTION|>--- conflicted
+++ resolved
@@ -1,4 +1,3 @@
-<<<<<<< HEAD
 ## 1.8.0 (unreleased)
 
 Features:
@@ -16,10 +15,7 @@
 Documentation:
   - add missing Gemfile global `path` explanation (@agenteo)
 
-## 1.7.9
-=======
 ## 1.7.9 (2014-12-09)
->>>>>>> 7df2f444
 
 Bugfixes:
 
